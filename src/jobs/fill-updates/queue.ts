import { Job, Queue, QueueScheduler, Worker } from "bullmq";

import { idb } from "@/common/db";
import { logger } from "@/common/logger";
import { redis } from "@/common/redis";
import { bn, toBuffer } from "@/common/utils";
import { config } from "@/config/index";

const QUEUE_NAME = "fill-updates";

export const queue = new Queue(QUEUE_NAME, {
  connection: redis.duplicate(),
  defaultJobOptions: {
    attempts: 5,
    backoff: {
      type: "exponential",
      delay: 1000,
    },
    removeOnComplete: 10000,
    removeOnFail: 10000,
    timeout: 60000,
  },
});
new QueueScheduler(QUEUE_NAME, { connection: redis.duplicate() });

// BACKGROUND WORKER ONLY
if (config.doBackgroundWork) {
  const worker = new Worker(
    QUEUE_NAME,
    async (job: Job) => {
      const { orderId, orderSide, contract, tokenId, amount, price, timestamp } =
        job.data as FillInfo;

      try {
        logger.info(QUEUE_NAME, `Updating last sale info: ${JSON.stringify(job.data)}`);

        if (orderId) {
          const result = await idb.oneOrNone(
            `
              SELECT
                orders.token_set_id
              FROM orders
              WHERE orders.id = $/orderId/
            `,
            { orderId }
          );

          // If we can detect that the order was on a complex token set
          // (eg. not single token), then update the last buy caches of
          // that particular token set.
          if (result && result.token_set_id) {
            const components = result.token_set_id.split(":");
            if (components[0] !== "token") {
              await idb.none(
                `
                  UPDATE token_sets SET
                    last_buy_timestamp = $/timestamp/,
                    last_buy_value = $/price/
                  WHERE id = $/tokenSetId/
                    AND last_buy_timestamp < $/timestamp/
                `,
                {
                  tokenSetId: result.token_set_id,
                  timestamp,
                  price,
                }
              );
            }
          }
        }

<<<<<<< HEAD
        if (amount === "1") {
          // TODO: We should also handle amounts greater than 1
          await idb.none(
            `
              UPDATE "tokens" SET
                "last_${orderSide}_timestamp" = $/timestamp/,
                "last_${orderSide}_value" = $/price/,
                "updated_at" = now()
              WHERE "contract" = $/contract/
                AND "token_id" = $/tokenId/
            `,
            {
              contract: toBuffer(contract),
              tokenId,
              price,
              timestamp,
            }
          );
        }
=======
        await idb.none(
          `
            UPDATE tokens SET
              last_${orderSide}_timestamp = $/timestamp/,
              last_${orderSide}_value = $/price/
            WHERE contract = $/contract/
              AND token_id = $/tokenId/
              AND last_${orderSide}_timestamp < $/timestamp/
          `,
          {
            contract: toBuffer(contract),
            tokenId,
            price: bn(price).div(amount).toString(),
            timestamp,
          }
        );
>>>>>>> 5484d9a5
      } catch (error) {
        logger.error(
          QUEUE_NAME,
          `Failed to handle fill info ${JSON.stringify(job.data)}: ${error}`
        );
        throw error;
      }
    },
    { connection: redis.duplicate(), concurrency: 5 }
  );
  worker.on("error", (error) => {
    logger.error(QUEUE_NAME, `Worker errored: ${error}`);
  });
}

export type FillInfo = {
  // The context represents a deterministic id for what triggered
  // the job in the first place. Since this is what's going to be
  // set as the id of the job, the queue is only going to process
  // a context once (further jobs that have the same context will
  // be ignored - as long as the queue still holds past jobs with
  // the same context). It is VERY IMPORTANT to have this in mind
  // and set the contexts distinctive enough so that jobs are not
  // going to be wrongfully ignored. However, to be as performant
  // as possible it's also important to not have the contexts too
  // distinctive in order to avoid doing duplicative work.
  context: string;
  orderId?: string;
  orderSide: "buy" | "sell";
  contract: string;
  tokenId: string;
  amount: string;
  price: string;
  timestamp: number;
};

export const addToQueue = async (fillInfos: FillInfo[]) => {
  await queue.addBulk(
    fillInfos.map((fillInfo) => ({
      name: `${fillInfo.orderId}`,
      data: fillInfo,
      opts: {
        // We should make sure not to perform any expensive work more
        // than once. As such, we keep the last performed jobs in the
        // queue and give all jobs a deterministic id so that we skip
        // handling jobs that already got executed.
        jobId: fillInfo.context,
      },
    }))
  );
};<|MERGE_RESOLUTION|>--- conflicted
+++ resolved
@@ -69,32 +69,12 @@
           }
         }
 
-<<<<<<< HEAD
-        if (amount === "1") {
-          // TODO: We should also handle amounts greater than 1
-          await idb.none(
-            `
-              UPDATE "tokens" SET
-                "last_${orderSide}_timestamp" = $/timestamp/,
-                "last_${orderSide}_value" = $/price/,
-                "updated_at" = now()
-              WHERE "contract" = $/contract/
-                AND "token_id" = $/tokenId/
-            `,
-            {
-              contract: toBuffer(contract),
-              tokenId,
-              price,
-              timestamp,
-            }
-          );
-        }
-=======
         await idb.none(
           `
             UPDATE tokens SET
               last_${orderSide}_timestamp = $/timestamp/,
-              last_${orderSide}_value = $/price/
+              last_${orderSide}_value = $/price/,
+              "updated_at" = now()
             WHERE contract = $/contract/
               AND token_id = $/tokenId/
               AND last_${orderSide}_timestamp < $/timestamp/
@@ -106,7 +86,6 @@
             timestamp,
           }
         );
->>>>>>> 5484d9a5
       } catch (error) {
         logger.error(
           QUEUE_NAME,
