/* eslint-disable @typescript-eslint/no-explicit-any */

import { Request, RouteOptions } from "@hapi/hapi";
import Joi from "joi";

import { edb } from "@/common/db";
import { logger } from "@/common/logger";
import { formatEth, toBuffer } from "@/common/utils";

const version = "v1";

export const getUserPositionsV1Options: RouteOptions = {
  description: "User positions",
  notes:
    "Get aggregate user liquidity, grouped by collection. Useful for showing a summary of liquidity being provided (orders made).",
  tags: ["api", "4. NFT API"],
  plugins: {
    "hapi-swagger": {
      order: 33,
    },
  },
  validate: {
    params: Joi.object({
      user: Joi.string()
        .lowercase()
        .pattern(/^0x[a-f0-9]{40}$/)
        .required()
        .description("Wallet to see results for e.g. `0xf296178d553c8ec21a2fbd2c5dda8ca9ac905a00`"),
    }),
    query: Joi.object({
      side: Joi.string().lowercase().valid("buy", "sell").required(),
      status: Joi.string().lowercase().valid("valid", "invalid").required(),
      offset: Joi.number().integer().min(0).default(0),
      limit: Joi.number().integer().min(1).max(100).default(20),
    }),
  },
  response: {
    schema: Joi.object({
      positions: Joi.array().items(
        Joi.object({
          set: {
            id: Joi.string(),
            metadata: Joi.alternatives(
              Joi.object({
                kind: "token",
                data: Joi.object({
                  collectionName: Joi.string().allow("", null),
                  tokenName: Joi.string().allow("", null),
                  image: Joi.string().allow("", null),
                }),
              }),
              Joi.object({
                kind: "collection",
                data: Joi.object({
                  collectionName: Joi.string().allow("", null),
                  image: Joi.string().allow("", null),
                }),
              }),
              Joi.object({
                kind: "attribute",
                data: Joi.object({
                  collectionName: Joi.string().allow("", null),
                  attributes: Joi.array().items(
                    Joi.object({ key: Joi.string(), value: Joi.string() })
                  ),
                  image: Joi.string().allow("", null),
                }),
              })
            ).allow(null),
            sampleImages: Joi.array().items(Joi.string().allow(null, "")),
            image: Joi.string().allow(null, ""),
            floorAskPrice: Joi.number().unsafe().allow(null),
            topBidValue: Joi.number().unsafe().allow(null),
          },
          primaryOrder: {
            id: Joi.string().allow(null),
            value: Joi.number().unsafe().allow(null),
            expiration: Joi.number().unsafe().allow(null),
          },
          totalValid: Joi.number().allow(null),
        })
      ),
    }).label(`getUserPositions${version.toUpperCase()}Response`),
    failAction: (_request, _h, error) => {
      logger.error(`get-user-positions-${version}-handler`, `Wrong response schema: ${error}`);
      throw error;
    },
  },
  handler: async (request: Request) => {
    const params = request.params as any;
    const query = request.query as any;

    try {
      const metadataBuildQuery = `
        (
          CASE
            WHEN orders.token_set_id LIKE 'token:%' THEN
              (SELECT
                json_build_object(
                  'kind', 'token',
                  'data', json_build_object(
                    'collectionName', collections.name,
                    'tokenName', tokens.name,
                    'image', tokens.image
                  )
                )
              FROM tokens
              JOIN collections
                ON tokens.collection_id = collections.id
              WHERE tokens.contract = decode(substring(split_part(orders.token_set_id, ':', 2) from 3), 'hex')
                AND tokens.token_id = (split_part(orders.token_set_id, ':', 3)::NUMERIC(78, 0)))

            WHEN orders.token_set_id LIKE 'contract:%' THEN
              (SELECT
                json_build_object(
                  'kind', 'collection',
                  'data', json_build_object(
                    'collectionName', collections.name,
                    'image', (collections.metadata ->> 'imageUrl')::TEXT
                  )
                )
              FROM collections
              WHERE collections.id = substring(orders.token_set_id from 10))

            WHEN orders.token_set_id LIKE 'range:%' THEN
              (SELECT
                json_build_object(
                  'kind', 'collection',
                  'data', json_build_object(
                    'collectionName', collections.name,
                    'image', (collections.metadata ->> 'imageUrl')::TEXT
                  )
                )
              FROM collections
              WHERE collections.id = substring(orders.token_set_id from 7))

            WHEN orders.token_set_id LIKE 'list:%' THEN
              (SELECT
                json_build_object(
                  'kind', 'attribute',
                  'data', json_build_object(
                    'collectionName', collections.name,
                    'attributes', ARRAY[json_build_object('key', attribute_keys.key, 'value', attributes.value)],
                    'image', (collections.metadata ->> 'imageUrl')::TEXT
                  )
                )
              FROM token_sets
              JOIN attributes
                ON token_sets.attribute_id = attributes.id
              JOIN attribute_keys
                ON attributes.attribute_key_id = attribute_keys.id
              JOIN collections
                ON attribute_keys.collection_id = collections.id
              WHERE token_sets.id = orders.token_set_id)

            ELSE NULL
          END
        ) AS metadata
      `;

      let baseQuery: string;

      (params as any).user = toBuffer(params.user);
      if (query.status === "valid") {
        baseQuery = `
          SELECT DISTINCT ON (orders.token_set_id)
            orders.id,
            orders.token_set_id,
            orders.value,
            coalesce(nullif(date_part('epoch', orders.expiration), 'Infinity'), 0) AS expiration,
            (COUNT(*) OVER (PARTITION BY orders.token_set_id)) AS total_valid,
            ${metadataBuildQuery}
          FROM orders
          WHERE (orders.fillability_status = 'fillable' AND orders.approval_status = 'approved')
            AND orders.side = $/side/
            AND orders.maker = $/user/
          ORDER BY orders.token_set_id, orders.value
        `;
      } else if (query.status === "invalid") {
        baseQuery = `
          SELECT DISTINCT ON (orders.token_set_id)
            orders.id,
            orders.token_set_id,
            orders.value,
            coalesce(nullif(date_part('epoch', orders.expiration), 'Infinity'), 0) AS expiration,
            0 AS total_valid,
            ${metadataBuildQuery}
          FROM orders
          WHERE (orders.fillability_status != 'fillable' OR orders.approval_status != 'approved')
            AND orders.side = $/side/
            AND orders.maker = $/user/
          ORDER BY orders.token_set_id, orders.expiration DESC
        `;
      }

      baseQuery = `
        WITH "x" AS (${baseQuery!})
        SELECT
          "x".*,
          array(
            SELECT
              "t"."image"
            FROM "tokens" "t"
            JOIN "token_sets_tokens" "tst"
              ON "t"."contract" = "tst"."contract"
              AND "t"."token_id" = "tst"."token_id"
            WHERE "tst"."token_set_id" = "x"."token_set_id"
            LIMIT 4
          ) AS "sample_images",
          (
            SELECT
              MIN("o"."value") AS "floor_sell_value"
            FROM "orders" "o"
            WHERE "o"."token_set_id" = "x"."token_set_id"
              AND "o"."side" = 'sell'
              AND ("o"."fillability_status" = 'fillable' AND "o"."approval_status" = 'approved')
          ),
          (
            SELECT
              MIN("o"."value") AS "top_buy_value"
            FROM "orders" "o"
            WHERE "o"."token_set_id" = "x"."token_set_id"
              AND "o"."side" = 'buy'
              AND ("o"."fillability_status" = 'fillable' AND "o"."approval_status" = 'approved')
          )
        FROM "x"
      `;

      // Pagination
      baseQuery += ` OFFSET $/offset/`;
      baseQuery += ` LIMIT $/limit/`;

<<<<<<< HEAD
      const result = await edb.manyOrNone(baseQuery, { ...query, ...params }).then((result) =>
        result.map((r) => ({
          set: {
            id: r.token_set_id,
            schema: r.schema,
            metadata: r.metadata,
            sampleImages: r.sample_images || [],
            floorAskPrice: r.floor_sell_value ? formatEth(r.floor_sell_value) : null,
            topBidValue: r.top_buy_value ? formatEth(r.top_buy_value) : null,
          },
          primaryOrder: {
            value: r.value ? formatEth(r.value) : null,
            expiration: r.expiration,
            id: r.id,
          },
          totalValid: Number(r.total_valid),
        }))
      );
=======
      const result = await edb
        .manyOrNone(baseQuery, { ...query, ...params })
        .then((result) =>
          result.map((r) => ({
            set: {
              id: r.token_set_id,
              metadata: r.metadata,
              sampleImages: r.sample_images || [],
              floorAskPrice: r.floor_sell_value
                ? formatEth(r.floor_sell_value)
                : null,
              topBidValue: r.top_buy_value ? formatEth(r.top_buy_value) : null,
            },
            primaryOrder: {
              value: r.value ? formatEth(r.value) : null,
              expiration: r.expiration,
              id: r.id,
            },
            totalValid: Number(r.total_valid),
          }))
        );
>>>>>>> 68427438

      return { positions: result };
    } catch (error) {
      logger.error(`get-users-positions-${version}-handler`, `Handler failure: ${error}`);
      throw error;
    }
  },
};<|MERGE_RESOLUTION|>--- conflicted
+++ resolved
@@ -230,12 +230,10 @@
       baseQuery += ` OFFSET $/offset/`;
       baseQuery += ` LIMIT $/limit/`;
 
-<<<<<<< HEAD
       const result = await edb.manyOrNone(baseQuery, { ...query, ...params }).then((result) =>
         result.map((r) => ({
           set: {
             id: r.token_set_id,
-            schema: r.schema,
             metadata: r.metadata,
             sampleImages: r.sample_images || [],
             floorAskPrice: r.floor_sell_value ? formatEth(r.floor_sell_value) : null,
@@ -249,29 +247,6 @@
           totalValid: Number(r.total_valid),
         }))
       );
-=======
-      const result = await edb
-        .manyOrNone(baseQuery, { ...query, ...params })
-        .then((result) =>
-          result.map((r) => ({
-            set: {
-              id: r.token_set_id,
-              metadata: r.metadata,
-              sampleImages: r.sample_images || [],
-              floorAskPrice: r.floor_sell_value
-                ? formatEth(r.floor_sell_value)
-                : null,
-              topBidValue: r.top_buy_value ? formatEth(r.top_buy_value) : null,
-            },
-            primaryOrder: {
-              value: r.value ? formatEth(r.value) : null,
-              expiration: r.expiration,
-              id: r.id,
-            },
-            totalValid: Number(r.total_valid),
-          }))
-        );
->>>>>>> 68427438
 
       return { positions: result };
     } catch (error) {
