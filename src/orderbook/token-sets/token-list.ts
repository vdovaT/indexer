import { generateMerkleTree } from "@reservoir0x/sdk/dist/wyvern-v2/builders/token-list/utils";

import { PgPromiseQuery, idb, pgp } from "@/common/db";
import { logger } from "@/common/logger";
import { fromBuffer, toBuffer } from "@/common/utils";
import { generateSchemaHash } from "@/orderbook/orders/utils";

export type TokenSet = {
  id: string;
  schemaHash: string;
  schema?: {
    kind: "attribute";
    data: {
      collection: string;
      attributes: [
        {
          key: string;
          value: string;
        }
      ];
    };
  };
  items?: {
    contract: string;
    tokenIds: string[];
  };
};

const isValid = async (tokenSet: TokenSet) => {
  try {
    if (!tokenSet.items && !tokenSet.schema) {
      // In case we have no associated items or schema, we just skip the token set.
      return false;
    }

    let itemsId: string | undefined;
    if (tokenSet.items) {
      // Generate the token set id corresponding to the passed items.
      const merkleTree = generateMerkleTree(tokenSet.items.tokenIds);
      itemsId = `list:${tokenSet.items.contract}:${merkleTree.getHexRoot()}`;

      // Make sure the passed tokens match the token set id.
      if (itemsId !== tokenSet.id) {
        return false;
      }
    }

    let schemaId: string | undefined;
    if (tokenSet.schema) {
<<<<<<< HEAD
      // If we have the schema, then validate it against the schema hash
      const schemaHash =
        "0x" + crypto.createHash("sha256").update(stringify(tokenSet.schema)).digest("hex");
=======
      // Detect the token set's items from the schema.

      // Validate the schema against the schema hash.
      const schemaHash = generateSchemaHash(tokenSet.schema);
>>>>>>> 68427438
      if (schemaHash !== tokenSet.schemaHash) {
        return false;
      }

      // TODO: Add support for multiple attributes.
      if (tokenSet.schema.data.attributes.length !== 1) {
        return false;
      }

      const tokens = await idb.manyOrNone(
        `
          SELECT
            token_attributes.contract,
            token_attributes.token_id
          FROM token_attributes
          JOIN attributes
            ON token_attributes.attribute_id = attributes.id
          JOIN attribute_keys
            ON attributes.attribute_key_id = attribute_keys.id
          WHERE attribute_keys.collection_id = $/collection/
            AND attribute_keys.key = $/key/
            AND attributes.value = $/value/
        `,
        {
          collection: tokenSet.schema!.data.collection,
          key: tokenSet.schema!.data.attributes[0].key,
          value: tokenSet.schema!.data.attributes[0].value,
        }
      );
      if (!tokens || !tokens.length) {
        return false;
      }

<<<<<<< HEAD
      // Make sure the current attributes match the merkle root
      const merkleTree = generateMerkleTree(tokens.map(({ token_id }) => token_id));
      if (merkleTree.getHexRoot() !== merkleRoot) {
=======
      // All tokens will share the same underlying contract.
      const contract = fromBuffer(tokens[0].contract);
      const tokenIds = tokens.map(({ token_id }) => token_id);

      // Generate the token set id corresponding to the passed schema.
      const merkleTree = generateMerkleTree(tokenIds);
      schemaId = `list:${contract}:${merkleTree.getHexRoot()}`;

      // Make sure the passed schema matches the token set id.
      if (schemaId !== tokenSet.id) {
>>>>>>> 68427438
        return false;
      }

      // Populate the items field from the schema.
      if (!itemsId) {
        tokenSet.items = { contract, tokenIds };
      }
    }

    if (!itemsId && !schemaId) {
      // Skip if we couldn't detect any valid items or schema.
      return false;
    }
  } catch {
    return false;
  }

  return true;
};

export const save = async (tokenSets: TokenSet[]): Promise<TokenSet[]> => {
  const queries: PgPromiseQuery[] = [];

  const valid: TokenSet[] = [];
  for (const tokenSet of tokenSets) {
    if (!(await isValid(tokenSet))) {
      continue;
    }

    const { id, schemaHash, schema, items } = tokenSet;
    try {
      if (!items) {
        // This should never happen.
        continue;
      }

      // If the token set has a schema, get the associated attribute
      let attributeId: string | null = null;
      if (schema) {
        const attributeResult = await idb.oneOrNone(
          `
            SELECT
              attributes.id
            FROM attributes
            JOIN attribute_keys
              ON attributes.attribute_key_id = attribute_keys.id
            WHERE attribute_keys.collection_id = $/collection/
              AND attribute_keys.key = $/key/
              AND attributes.value = $/value/
          `,
          {
            collection: schema.data.collection,
            key: schema.data.attributes[0].key,
            value: schema.data.attributes[0].value,
          }
        );
        if (!attributeResult) {
          continue;
        }

        attributeId = attributeResult.id;
      }

      queries.push({
        query: `
          INSERT INTO token_sets (
            id,
            schema_hash,
            schema,
            attribute_id
          ) VALUES (
            $/id/,
            $/schemaHash/,
            $/schema:json/,
            $/attributeId/
          )
          ON CONFLICT (id, schema_hash) DO UPDATE
          SET attribute_id = $/attributeId/
          WHERE token_sets.attribute_id IS DISTINCT FROM $/attributeId/
        `,
        values: {
          id,
          schemaHash: toBuffer(schemaHash),
          schema,
          attributeId,
        },
      });

      // For efficiency, skip if data already exists
      const tokenSetTokensExist = await idb.oneOrNone(
        `
          SELECT 1 FROM "token_sets_tokens" "tst"
          WHERE "tst"."token_set_id" = $/tokenSetId/
          LIMIT 1
        `,
        { tokenSetId: id }
      );
      if (!tokenSetTokensExist) {
<<<<<<< HEAD
        const columns = new pgp.helpers.ColumnSet(["token_set_id", "contract", "token_id"], {
          table: "token_sets_tokens",
        });
        const values = tokenIds.map((tokenId) => ({
=======
        const columns = new pgp.helpers.ColumnSet(
          ["token_set_id", "contract", "token_id"],
          {
            table: "token_sets_tokens",
          }
        );
        const values = items.tokenIds.map((tokenId) => ({
>>>>>>> 68427438
          token_set_id: id,
          contract: toBuffer(items.contract),
          token_id: tokenId,
        }));

        queries.push({
          query: `
            INSERT INTO "token_sets_tokens" (
              "token_set_id",
              "contract",
              "token_id"
            ) VALUES ${pgp.helpers.values(values, columns)}
            ON CONFLICT DO NOTHING
          `,
        });
      }

      valid.push(tokenSet);
    } catch (error) {
      logger.error(
        "orderbook-token-list-set",
        `Failed to check/save token set ${JSON.stringify(tokenSet)}: ${error}`
      );
    }
  }

  if (queries.length) {
    await idb.none(pgp.helpers.concat(queries));
  }

  return valid;
};<|MERGE_RESOLUTION|>--- conflicted
+++ resolved
@@ -47,16 +47,10 @@
 
     let schemaId: string | undefined;
     if (tokenSet.schema) {
-<<<<<<< HEAD
-      // If we have the schema, then validate it against the schema hash
-      const schemaHash =
-        "0x" + crypto.createHash("sha256").update(stringify(tokenSet.schema)).digest("hex");
-=======
       // Detect the token set's items from the schema.
 
       // Validate the schema against the schema hash.
       const schemaHash = generateSchemaHash(tokenSet.schema);
->>>>>>> 68427438
       if (schemaHash !== tokenSet.schemaHash) {
         return false;
       }
@@ -90,11 +84,6 @@
         return false;
       }
 
-<<<<<<< HEAD
-      // Make sure the current attributes match the merkle root
-      const merkleTree = generateMerkleTree(tokens.map(({ token_id }) => token_id));
-      if (merkleTree.getHexRoot() !== merkleRoot) {
-=======
       // All tokens will share the same underlying contract.
       const contract = fromBuffer(tokens[0].contract);
       const tokenIds = tokens.map(({ token_id }) => token_id);
@@ -105,7 +94,6 @@
 
       // Make sure the passed schema matches the token set id.
       if (schemaId !== tokenSet.id) {
->>>>>>> 68427438
         return false;
       }
 
@@ -204,20 +192,10 @@
         { tokenSetId: id }
       );
       if (!tokenSetTokensExist) {
-<<<<<<< HEAD
         const columns = new pgp.helpers.ColumnSet(["token_set_id", "contract", "token_id"], {
           table: "token_sets_tokens",
         });
-        const values = tokenIds.map((tokenId) => ({
-=======
-        const columns = new pgp.helpers.ColumnSet(
-          ["token_set_id", "contract", "token_id"],
-          {
-            table: "token_sets_tokens",
-          }
-        );
         const values = items.tokenIds.map((tokenId) => ({
->>>>>>> 68427438
           token_set_id: id,
           contract: toBuffer(items.contract),
           token_id: tokenId,
