import { defaultAbiCoder } from "@ethersproject/abi";
import { Log } from "@ethersproject/abstract-provider";
import { AddressZero, HashZero } from "@ethersproject/constants";
import { keccak256 } from "@ethersproject/solidity";
import * as Sdk from "@reservoir0x/sdk";
import { getReferrer } from "@reservoir0x/sdk/dist/utils";
import _ from "lodash";
import pLimit from "p-limit";

import { logger } from "@/common/logger";
import { idb } from "@/common/db";
import { baseProvider } from "@/common/provider";
import { bn, toBuffer } from "@/common/utils";
import { config } from "@/config/index";
import { EventDataKind, getEventData } from "@/events-sync/data";
import * as es from "@/events-sync/storage";
import { parseEvent } from "@/events-sync/parser";
import * as blockCheck from "@/jobs/events-sync/block-check-queue";
import * as fillUpdates from "@/jobs/fill-updates/queue";
import * as orderUpdatesById from "@/jobs/order-updates/by-id-queue";
import * as orderUpdatesByMaker from "@/jobs/order-updates/by-maker-queue";
import * as orderbookOrders from "@/jobs/orderbook/orders-queue";
import * as tokenUpdatesMint from "@/jobs/token-updates/mint-queue";
import * as processActivityEvent from "@/jobs/activities/process-activity-event";
import * as removeUnsyncedEventsActivities from "@/jobs/activities/remove-unsynced-events-activities";
import * as blocksModel from "@/models/blocks";
import { Sources } from "@/models/sources";
import { OrderKind } from "@/orderbook/orders";
import * as Foundation from "@/orderbook/orders/foundation";
import * as syncEventsUtils from "@/events-sync/utils";

// TODO: Split into multiple files (by exchange)
// TODO: For simplicity, don't use bulk inserts/upserts for realtime
// processing (this will make things so much more flexible). However
// for backfill procesing, we should still use bulk operations so as
// to be performant enough. This might imply separate code to handle
// backfill vs realtime events.

export const syncEvents = async (
  fromBlock: number,
  toBlock: number,
  options?: {
    backfill?: boolean;
    eventDataKinds?: EventDataKind[];
  }
) => {
  // --- Handle: known router contract fills ---

  // Fills going through router contracts are to be handled in a
  // custom way so as to properly associate the maker and taker
  let routers: { [address: string]: string } = {};
  if (Sdk.Common.Addresses.Routers[config.chainId]) {
    routers = Sdk.Common.Addresses.Routers[config.chainId];
  }

  // --- Handle: fetch and process events ---

  // Cache blocks for efficiency
  const blocksCache = new Map<number, blocksModel.Block>();
  // Keep track of all handled `${block}-${blockHash}` pairs
  const blocksSet = new Set<string>();

  // Keep track of data needed by other processes that will get triggered
  const fillInfos: fillUpdates.FillInfo[] = [];
  const orderInfos: orderUpdatesById.OrderInfo[] = [];
  const makerInfos: orderUpdatesByMaker.MakerInfo[] = [];
  const mintInfos: tokenUpdatesMint.MintInfo[] = [];

  // Before proceeding, fetch all individual blocks within the current range
  const limit = pLimit(5);
  await Promise.all(
    _.range(fromBlock, toBlock + 1).map((block) =>
      limit(() => baseProvider.getBlockWithTransactions(block))
    )
  );

  // Initialize a sources instance
  const sources = await Sources.getInstance();

  // When backfilling, certain processes are disabled
  const backfill = Boolean(options?.backfill);
  const eventDatas = getEventData(options?.eventDataKinds);
  await baseProvider
    .getLogs({
      // Only keep unique topics (eg. an example of duplicated topics are
      // erc721 and erc20 transfers which have the exact same signature)
      topics: [[...new Set(eventDatas.map(({ topic }) => topic))]],
      fromBlock,
      toBlock,
    })
    .then(async (logs) => {
      const ftTransferEvents: es.ftTransfers.Event[] = [];
      const nftApprovalEvents: es.nftApprovals.Event[] = [];
      const nftTransferEvents: es.nftTransfers.Event[] = [];
      const bulkCancelEvents: es.bulkCancels.Event[] = [];
      const nonceCancelEvents: es.nonceCancels.Event[] = [];
      const cancelEvents: es.cancels.Event[] = [];
      const cancelEventsFoundation: es.cancels.Event[] = [];
      const fillEvents: es.fills.Event[] = [];
      const fillEventsPartial: es.fills.Event[] = [];
      const fillEventsFoundation: es.fills.Event[] = [];
      const foundationOrders: Foundation.OrderInfo[] = [];

      // Keep track of all events within the currently processing transaction
      let currentTx: string | undefined;
      let currentTxEvents: {
        log: Log;
        address: string;
        logIndex: number;
      }[] = [];

      const currentTxHasWethTransfer = () => {
        for (const event of currentTxEvents.slice(0, -1).reverse()) {
          const erc20EventData = getEventData(["erc20-transfer"])[0];
          if (
            event.log.topics[0] === erc20EventData.topic &&
            event.log.topics.length === erc20EventData.numTopics &&
            erc20EventData.addresses?.[event.log.address.toLowerCase()]
          ) {
            return true;
          }
        }
        return false;
      };

      for (const log of logs) {
        try {
          const baseEventParams = await parseEvent(log, blocksCache);
          blocksSet.add(`${log.blockNumber}-${log.blockHash}`);

          // It's quite important from a performance perspective to have
          // the block data available before proceeding with the events
          if (!blocksCache.has(baseEventParams.block)) {
            blocksCache.set(
              baseEventParams.block,
              await blocksModel.saveBlock({
                number: baseEventParams.block,
                hash: baseEventParams.blockHash,
                timestamp: baseEventParams.timestamp,
              })
            );
          }

          // Save the event in the currently processing transaction data
          if (currentTx !== baseEventParams.txHash) {
            currentTx = baseEventParams.txHash;
            currentTxEvents = [];
          }
          currentTxEvents.push({
            log,
            address: baseEventParams.address,
            logIndex: baseEventParams.logIndex,
          });

          // Find first matching event:
          // - matching topic
          // - matching number of topics (eg. indexed fields)
          // - matching addresses
          const eventData = eventDatas.find(
            ({ addresses, topic, numTopics }) =>
              log.topics[0] === topic &&
              log.topics.length === numTopics &&
              (addresses ? addresses[log.address.toLowerCase()] : true)
          );

          switch (eventData?.kind) {
            // Erc721

            case "erc721-transfer": {
              const parsedLog = eventData.abi.parseLog(log);
              const from = parsedLog.args["from"].toLowerCase();
              const to = parsedLog.args["to"].toLowerCase();
              const tokenId = parsedLog.args["tokenId"].toString();

              nftTransferEvents.push({
                kind: "erc721",
                from,
                to,
                tokenId,
                amount: "1",
                baseEventParams,
              });

              // Make sure to only handle the same data once per transaction
              const contextPrefix = `${baseEventParams.txHash}-${baseEventParams.address}-${tokenId}`;

              makerInfos.push({
                context: `${contextPrefix}-${from}-sell-balance`,
                maker: from,
                trigger: {
                  kind: "balance-change",
                  txHash: baseEventParams.txHash,
                  txTimestamp: baseEventParams.timestamp,
                },
                data: {
                  kind: "sell-balance",
                  contract: baseEventParams.address,
                  tokenId,
                },
              });
              makerInfos.push({
                context: `${contextPrefix}-${to}-sell-balance`,
                maker: to,
                trigger: {
                  kind: "balance-change",
                  txHash: baseEventParams.txHash,
                  txTimestamp: baseEventParams.timestamp,
                },
                data: {
                  kind: "sell-balance",
                  contract: baseEventParams.address,
                  tokenId,
                },
              });

              if (from === AddressZero) {
                mintInfos.push({
                  contract: baseEventParams.address,
                  tokenId,
                  mintedTimestamp: baseEventParams.timestamp,
                });
              }

              break;
            }

            // Erc1155

            case "erc1155-transfer-single": {
              const parsedLog = eventData.abi.parseLog(log);
              const from = parsedLog.args["from"].toLowerCase();
              const to = parsedLog.args["to"].toLowerCase();
              const tokenId = parsedLog.args["tokenId"].toString();
              const amount = parsedLog.args["amount"].toString();

              nftTransferEvents.push({
                kind: "erc1155",
                from,
                to,
                tokenId,
                amount,
                baseEventParams,
              });

              // Make sure to only handle the same data once per transaction
              const contextPrefix = `${baseEventParams.txHash}-${baseEventParams.address}-${tokenId}`;

              makerInfos.push({
                context: `${contextPrefix}-${from}-sell-balance`,
                maker: from,
                trigger: {
                  kind: "balance-change",
                  txHash: baseEventParams.txHash,
                  txTimestamp: baseEventParams.timestamp,
                },
                data: {
                  kind: "sell-balance",
                  contract: baseEventParams.address,
                  tokenId,
                },
              });
              makerInfos.push({
                context: `${contextPrefix}-${to}-sell-balance`,
                maker: to,
                trigger: {
                  kind: "balance-change",
                  txHash: baseEventParams.txHash,
                  txTimestamp: baseEventParams.timestamp,
                },
                data: {
                  kind: "sell-balance",
                  contract: baseEventParams.address,
                  tokenId,
                },
              });

              if (from === AddressZero) {
                mintInfos.push({
                  contract: baseEventParams.address,
                  tokenId,
                  mintedTimestamp: baseEventParams.timestamp,
                });
              }

              break;
            }

            case "erc1155-transfer-batch": {
              const parsedLog = eventData.abi.parseLog(log);
              const from = parsedLog.args["from"].toLowerCase();
              const to = parsedLog.args["to"].toLowerCase();
              const tokenIds = parsedLog.args["tokenIds"].map(String);
              const amounts = parsedLog.args["amounts"].map(String);

              const count = Math.min(tokenIds.length, amounts.length);
              for (let i = 0; i < count; i++) {
                nftTransferEvents.push({
                  kind: "erc1155",
                  from,
                  to,
                  tokenId: tokenIds[i],
                  amount: amounts[i],
                  baseEventParams: {
                    ...baseEventParams,
                    batchIndex: i + 1,
                  },
                });

                // Make sure to only handle the same data once per transaction
                const contextPrefix = `${baseEventParams.txHash}-${baseEventParams.address}-${tokenIds[i]}`;

                makerInfos.push({
                  context: `${contextPrefix}-${from}-sell-balance`,
                  maker: from,
                  trigger: {
                    kind: "balance-change",
                    txHash: baseEventParams.txHash,
                    txTimestamp: baseEventParams.timestamp,
                  },
                  data: {
                    kind: "sell-balance",
                    contract: baseEventParams.address,
                    tokenId: tokenIds[i],
                  },
                });
                makerInfos.push({
                  context: `${contextPrefix}-${to}-sell-balance`,
                  maker: to,
                  trigger: {
                    kind: "balance-change",
                    txHash: baseEventParams.txHash,
                    txTimestamp: baseEventParams.timestamp,
                  },
                  data: {
                    kind: "sell-balance",
                    contract: baseEventParams.address,
                    tokenId: tokenIds[i],
                  },
                });

                if (from === AddressZero) {
                  mintInfos.push({
                    contract: baseEventParams.address,
                    tokenId: tokenIds[i],
                    mintedTimestamp: baseEventParams.timestamp,
                  });
                }
              }

              break;
            }

            // Erc721/Erc1155 common

            case "erc721/1155-approval-for-all": {
              const parsedLog = eventData.abi.parseLog(log);
              const owner = parsedLog.args["owner"].toLowerCase();
              const operator = parsedLog.args["operator"].toLowerCase();
              const approved = parsedLog.args["approved"];

              nftApprovalEvents.push({
                owner,
                operator,
                approved,
                baseEventParams,
              });

              // Make sure to only handle the same data once per on-chain event
              // (instead of once per transaction as we do with balance updates
              // since we're handling nft approvals differently - checking them
              // individually).
              const contextPrefix = `${baseEventParams.txHash}-${baseEventParams.address}-${baseEventParams.logIndex}`;

              makerInfos.push({
                context: `${contextPrefix}-${owner}-sell-approval`,
                maker: owner,
                trigger: {
                  kind: "approval-change",
                  txHash: baseEventParams.txHash,
                  txTimestamp: baseEventParams.timestamp,
                },
                data: {
                  kind: "sell-approval",
                  contract: baseEventParams.address,
                  operator,
                  approved,
                },
              });

              break;
            }

            // Erc20

            case "erc20-transfer": {
              const parsedLog = eventData.abi.parseLog(log);
              const from = parsedLog.args["from"].toLowerCase();
              const to = parsedLog.args["to"].toLowerCase();
              const amount = parsedLog.args["amount"].toString();

              ftTransferEvents.push({
                from,
                to,
                amount,
                baseEventParams,
              });

              // Make sure to only handle the same data once per transaction
              const contextPrefix = `${baseEventParams.txHash}-${baseEventParams.address}`;

              makerInfos.push({
                context: `${contextPrefix}-${from}-buy-balance`,
                maker: from,
                trigger: {
                  kind: "balance-change",
                  txHash: baseEventParams.txHash,
                  txTimestamp: baseEventParams.timestamp,
                },
                data: {
                  kind: "buy-balance",
                  contract: baseEventParams.address,
                },
              });
              makerInfos.push({
                context: `${contextPrefix}-${to}-buy-balance`,
                maker: to,
                trigger: {
                  kind: "balance-change",
                  txHash: baseEventParams.txHash,
                  txTimestamp: baseEventParams.timestamp,
                },
                data: {
                  kind: "buy-balance",
                  contract: baseEventParams.address,
                },
              });

              break;
            }

            case "erc20-approval": {
              const parsedLog = eventData.abi.parseLog(log);
              const owner = parsedLog.args["owner"].toLowerCase();
              const spender = parsedLog.args["spender"].toLowerCase();

              // Make sure to only handle the same data once per transaction
              const contextPrefix = `${baseEventParams.txHash}-${baseEventParams.address}`;

              makerInfos.push({
                context: `${contextPrefix}-${owner}-${spender}-buy-approval`,
                maker: owner,
                trigger: {
                  kind: "approval-change",
                  txHash: baseEventParams.txHash,
                  txTimestamp: baseEventParams.timestamp,
                },
                data: {
                  kind: "buy-approval",
                  contract: Sdk.Common.Addresses.Weth[config.chainId],
                  operator: spender,
                },
              });

              break;
            }

            // Weth

            case "weth-deposit": {
              const parsedLog = eventData.abi.parseLog(log);
              const to = parsedLog.args["to"].toLowerCase();
              const amount = parsedLog.args["amount"].toString();

              ftTransferEvents.push({
                from: AddressZero,
                to,
                amount,
                baseEventParams,
              });

              // Make sure to only handle the same data once per transaction
              const contextPrefix = `${baseEventParams.txHash}-${baseEventParams.address}`;

              makerInfos.push({
                context: `${contextPrefix}-${to}-buy-balance`,
                maker: to,
                trigger: {
                  kind: "balance-change",
                  txHash: baseEventParams.txHash,
                  txTimestamp: baseEventParams.timestamp,
                },
                data: {
                  kind: "buy-balance",
                  contract: baseEventParams.address,
                },
              });

              break;
            }

            case "weth-withdrawal": {
              const parsedLog = eventData.abi.parseLog(log);
              const from = parsedLog.args["from"].toLowerCase();
              const amount = parsedLog.args["amount"].toString();

              ftTransferEvents.push({
                from,
                to: AddressZero,
                amount,
                baseEventParams,
              });

              // Make sure to only handle the same data once per transaction
              const contextPrefix = `${baseEventParams.txHash}-${baseEventParams.address}`;

              makerInfos.push({
                context: `${contextPrefix}-${from}-buy-balance`,
                maker: from,
                trigger: {
                  kind: "balance-change",
                  txHash: baseEventParams.txHash,
                  txTimestamp: baseEventParams.timestamp,
                },
                data: {
                  kind: "buy-balance",
                  contract: baseEventParams.address,
                },
              });

              break;
            }

            // X2Y2

            case "x2y2-order-cancelled": {
              const parsedLog = eventData.abi.parseLog(log);
              const orderId = parsedLog.args["itemHash"].toLowerCase();

              cancelEvents.push({
                orderKind: "x2y2",
                orderId,
                baseEventParams,
              });
              orderInfos.push({
                context: `cancelled-${orderId}-${baseEventParams.txHash}`,
                id: orderId,
                trigger: {
                  kind: "cancel",
                  txHash: baseEventParams.txHash,
                  txTimestamp: baseEventParams.timestamp,
                  logIndex: baseEventParams.logIndex,
                  batchIndex: baseEventParams.batchIndex,
                  blockHash: baseEventParams.blockHash,
                },
              });

              break;
            }

            case "x2y2-order-inventory": {
              const parsedLog = eventData.abi.parseLog(log);
              const orderId = parsedLog.args["itemHash"].toLowerCase();
              const maker = parsedLog.args["maker"].toLowerCase();
              let taker = parsedLog.args["taker"].toLowerCase();
              const currency = parsedLog.args["currency"].toLowerCase();
              const item = parsedLog.args["item"];
              const op = parsedLog.args["detail"].op;

              if (
                ![
                  Sdk.Common.Addresses.Weth[config.chainId],
                  Sdk.Common.Addresses.Eth[config.chainId],
                ].includes(currency)
              ) {
                // Skip if the payment token is not supported.
                break;
              }

              // 1 - COMPLETE_SELL_OFFER
              // 2 - COMPLETE_BUY_OFFER
              // 5 - COMPLETE_AUCTION
              if (![1, 2, 5].includes(op)) {
                // Skip any irrelevant events
                break;
              }

              // Handle aggregator source
              let aggregatorSource: { id: number; domain: string } | undefined;
              const tx = await syncEventsUtils.fetchTransaction(baseEventParams.txHash);
              if (routers[tx.to]) {
                taker = tx.from;
                aggregatorSource = await sources.getOrInsert(routers[tx.to]);
              }

              // Handle fill source
              let fillSource: { id: number } | undefined;
              const referrer = getReferrer(tx.data);
              if (referrer) {
                fillSource = await sources.getOrInsert(referrer);
              } else if (aggregatorSource?.domain !== "reservoir.market") {
                fillSource = aggregatorSource;
              }

              // Decode the sold token (ignoring bundles)
              let contract: string;
              let tokenId: string;
              try {
                const decodedItems = defaultAbiCoder.decode(
                  ["(address contract, uint256 tokenId)[]"],
                  item.data
                );
                if (decodedItems[0].length !== 1) {
                  break;
                }

                contract = decodedItems[0][0].contract.toLowerCase();
                tokenId = decodedItems[0][0].tokenId.toString();
              } catch {
                break;
              }

              const orderKind = "x2y2";
              const orderSide = [1, 5].includes(op) ? "sell" : "buy";
              const price = item.price.toString();
              const orderSourceIdInt = await syncEventsUtils.getOrderSourceByOrderKind(orderKind);

              fillEvents.push({
                orderKind,
                orderId,
                orderSide,
                orderSourceIdInt,
                maker,
                taker,
                price,
                contract,
                tokenId,
                // X2Y2 only supports ERC721 for now
                amount: "1",
                aggregatorSourceId: aggregatorSource?.id,
                fillSourceId: fillSource?.id,
                baseEventParams,
              });

              orderInfos.push({
                context: `filled-${orderId}-${baseEventParams.txHash}`,
                id: orderId,
                trigger: {
                  kind: "sale",
                  txHash: baseEventParams.txHash,
                  txTimestamp: baseEventParams.timestamp,
                },
              });

              fillInfos.push({
                context: `${orderId}-${baseEventParams.txHash}`,
                orderId: orderId,
                orderSide,
                contract,
                tokenId,
                amount: "1",
                price,
                timestamp: baseEventParams.timestamp,
              });

              if (currentTxHasWethTransfer()) {
                makerInfos.push({
                  context: `${baseEventParams.txHash}-buy-approval`,
                  maker,
                  trigger: {
                    kind: "approval-change",
                    txHash: baseEventParams.txHash,
                    txTimestamp: baseEventParams.timestamp,
                  },
                  data: {
                    kind: "buy-approval",
                    contract: Sdk.Common.Addresses.Weth[config.chainId],
                    orderKind: "x2y2",
                  },
                });
              }

              break;
            }

            // Foundation

            case "foundation-buy-price-set": {
              const parsedLog = eventData.abi.parseLog(log);
              const contract = parsedLog.args["nftContract"].toLowerCase();
              const tokenId = parsedLog.args["tokenId"].toString();
              const maker = parsedLog.args["seller"].toLowerCase();
              const price = parsedLog.args["price"].toString();

              foundationOrders.push({
                orderParams: {
                  contract,
                  tokenId,
                  maker,
                  price,
                  txHash: baseEventParams.txHash,
                  txTimestamp: baseEventParams.timestamp,
                },
                metadata: {
                  source: "Foundation",
                },
              });

              break;
            }

            case "foundation-buy-price-accepted": {
              const parsedLog = eventData.abi.parseLog(log);
              const contract = parsedLog.args["nftContract"].toLowerCase();
              const tokenId = parsedLog.args["tokenId"].toString();
              const maker = parsedLog.args["seller"].toLowerCase();
              let taker = parsedLog.args["buyer"].toLowerCase();
              const protocolFee = parsedLog.args["protocolFee"].toString();

              const orderId = keccak256(["address", "uint256"], [contract, tokenId]);

              // Handle aggregator source
              let aggregatorSource: { id: number; domain: string } | undefined;
              const tx = await syncEventsUtils.fetchTransaction(baseEventParams.txHash);
              if (routers[tx.to]) {
                taker = tx.from;
                aggregatorSource = await sources.getOrInsert(routers[tx.to]);
              }

              // Handle fill source
              let fillSource: { id: number } | undefined;
              const referrer = getReferrer(tx.data);
              if (referrer) {
                fillSource = await sources.getOrInsert(referrer);
              } else if (aggregatorSource?.domain !== "reservoir.market") {
                fillSource = aggregatorSource;
              }
              const orderKind = "foundation";
              // Deduce the price from the protocol fee (which is 5%)
              const price = bn(protocolFee).mul(10000).div(50).toString();
              const orderSourceIdInt = await syncEventsUtils.getOrderSourceByOrderKind(orderKind);

              // Custom handling to support on-chain orderbook quirks.
              fillEventsFoundation.push({
                orderKind,
                orderId,
                orderSide: "sell",
                orderSourceIdInt,
                maker,
                taker,
                price,
                contract,
                tokenId,
                // Foundation only supports erc721 for now
                amount: "1",
                aggregatorSourceId: aggregatorSource?.id,
                fillSourceId: fillSource?.id,
                baseEventParams,
              });

              orderInfos.push({
                context: `filled-${orderId}-${baseEventParams.txHash}`,
                id: orderId,
                trigger: {
                  kind: "sale",
                  txHash: baseEventParams.txHash,
                  txTimestamp: baseEventParams.timestamp,
                },
              });

              fillInfos.push({
                context: `${orderId}-${baseEventParams.txHash}`,
                orderId: orderId,
                orderSide: "sell",
                contract,
                tokenId,
                amount: "1",
                price,
                timestamp: baseEventParams.timestamp,
              });

              break;
            }

            case "foundation-buy-price-invalidated":
            case "foundation-buy-price-cancelled": {
              const parsedLog = eventData.abi.parseLog(log);
              const contract = parsedLog.args["nftContract"].toLowerCase();
              const tokenId = parsedLog.args["tokenId"].toString();

              const orderId = keccak256(["address", "uint256"], [contract, tokenId]);

              // Custom handling to support on-chain orderbook quirks.
              cancelEventsFoundation.push({
                orderKind: "foundation",
                orderId,
                baseEventParams,
              });
              orderInfos.push({
                context: `cancelled-${orderId}-${baseEventParams.txHash}`,
                id: orderId,
                trigger: {
                  kind: "cancel",
                  txHash: baseEventParams.txHash,
                  txTimestamp: baseEventParams.timestamp,
                  logIndex: baseEventParams.logIndex,
                  batchIndex: baseEventParams.batchIndex,
                  blockHash: baseEventParams.blockHash,
                },
              });

              break;
            }

            // LooksRare

            case "looks-rare-cancel-all-orders": {
              const parsedLog = eventData.abi.parseLog(log);
              const maker = parsedLog.args["user"].toLowerCase();
              const newMinNonce = parsedLog.args["newMinNonce"].toString();

              bulkCancelEvents.push({
                orderKind: "looks-rare",
                maker,
                minNonce: newMinNonce,
                baseEventParams,
              });

              break;
            }

            case "looks-rare-cancel-multiple-orders": {
              const parsedLog = eventData.abi.parseLog(log);
              const maker = parsedLog.args["user"].toLowerCase();
              const orderNonces = parsedLog.args["orderNonces"].map(String);

              let batchIndex = 1;
              for (const orderNonce of orderNonces) {
                nonceCancelEvents.push({
                  orderKind: "looks-rare",
                  maker,
                  nonce: orderNonce,
                  baseEventParams: {
                    ...baseEventParams,
                    batchIndex: batchIndex++,
                  },
                });
              }

              break;
            }

            case "looks-rare-taker-ask": {
              const parsedLog = eventData.abi.parseLog(log);
              const orderId = parsedLog.args["orderHash"].toLowerCase();
              const orderNonce = parsedLog.args["orderNonce"].toString();
              const maker = parsedLog.args["maker"].toLowerCase();
              let taker = parsedLog.args["taker"].toLowerCase();
              const currency = parsedLog.args["currency"].toLowerCase();
              const price = parsedLog.args["price"].toString();
              const contract = parsedLog.args["collection"].toLowerCase();
              const tokenId = parsedLog.args["tokenId"].toString();
              const amount = parsedLog.args["amount"].toString();

              if (![Sdk.Common.Addresses.Weth[config.chainId]].includes(currency)) {
                // Skip if the payment token is not supported
                break;
              }

              // Handle aggregator source
              let aggregatorSource: { id: number; domain: string } | undefined;
              const tx = await syncEventsUtils.fetchTransaction(baseEventParams.txHash);
              if (routers[tx.to]) {
                taker = tx.from;
                aggregatorSource = await sources.getOrInsert(routers[tx.to]);
              }

              // Handle fill source
              let fillSource: { id: number } | undefined;
              const referrer = getReferrer(tx.data);
              if (referrer) {
                fillSource = await sources.getOrInsert(referrer);
              } else if (aggregatorSource?.domain !== "reservoir.market") {
                fillSource = aggregatorSource;
              }

              const orderKind = "looks-rare";
              const orderSourceIdInt = await syncEventsUtils.getOrderSourceByOrderKind(orderKind);

              fillEvents.push({
                orderKind,
                orderId,
                orderSide: "buy",
                orderSourceIdInt,
                maker,
                taker,
                price,
                contract,
                tokenId,
                amount,
                aggregatorSourceId: aggregatorSource?.id,
                fillSourceId: fillSource?.id,
                baseEventParams,
              });

              // Cancel all the other orders of the maker having the same nonce.
              nonceCancelEvents.push({
                orderKind: "looks-rare",
                maker,
                nonce: orderNonce,
                baseEventParams,
              });

              orderInfos.push({
                context: `filled-${orderId}`,
                id: orderId,
                trigger: {
                  kind: "sale",
                  txHash: baseEventParams.txHash,
                  txTimestamp: baseEventParams.timestamp,
                },
              });

              fillInfos.push({
                context: orderId,
                orderId: orderId,
                orderSide: "buy",
                contract,
                tokenId,
                amount,
                price,
                timestamp: baseEventParams.timestamp,
              });

              if (currentTxHasWethTransfer()) {
                makerInfos.push({
                  context: `${baseEventParams.txHash}-buy-approval`,
                  maker,
                  trigger: {
                    kind: "approval-change",
                    txHash: baseEventParams.txHash,
                    txTimestamp: baseEventParams.timestamp,
                  },
                  data: {
                    kind: "buy-approval",
                    contract: Sdk.Common.Addresses.Weth[config.chainId],
                    orderKind: "looks-rare",
                  },
                });
              }

              break;
            }

            case "looks-rare-taker-bid": {
              const parsedLog = eventData.abi.parseLog(log);
              const orderId = parsedLog.args["orderHash"].toLowerCase();
              const orderNonce = parsedLog.args["orderNonce"].toString();
              const maker = parsedLog.args["maker"].toLowerCase();
              let taker = parsedLog.args["taker"].toLowerCase();
              const currency = parsedLog.args["currency"].toLowerCase();
              const price = parsedLog.args["price"].toString();
              const contract = parsedLog.args["collection"].toLowerCase();
              const tokenId = parsedLog.args["tokenId"].toString();
              const amount = parsedLog.args["amount"].toString();

              if (![Sdk.Common.Addresses.Weth[config.chainId]].includes(currency)) {
                // Skip if the payment token is not supported
                break;
              }

              // Handle aggregator source
              let aggregatorSource: { id: number; domain: string } | undefined;
              const tx = await syncEventsUtils.fetchTransaction(baseEventParams.txHash);
              if (routers[tx.to]) {
                taker = tx.from;
                aggregatorSource = await sources.getOrInsert(routers[tx.to]);
              }

              // Handle fill source
              let fillSource: { id: number } | undefined;
              const referrer = getReferrer(tx.data);
              if (referrer) {
                fillSource = await sources.getOrInsert(referrer);
              } else if (aggregatorSource?.domain !== "reservoir.market") {
                fillSource = aggregatorSource;
              }

              const orderKind = "looks-rare";
              const orderSourceIdInt = await syncEventsUtils.getOrderSourceByOrderKind(orderKind);

              fillEvents.push({
                orderKind,
                orderId,
                orderSide: "sell",
                orderSourceIdInt,
                maker,
                taker,
                price,
                contract,
                tokenId,
                amount,
                aggregatorSourceId: aggregatorSource?.id,
                fillSourceId: fillSource?.id,
                baseEventParams,
              });

              // Cancel all the other orders of the maker having the same nonce.
              nonceCancelEvents.push({
                orderKind: "looks-rare",
                maker,
                nonce: orderNonce,
                baseEventParams,
              });

              orderInfos.push({
                context: `filled-${orderId}`,
                id: orderId,
                trigger: {
                  kind: "sale",
                  txHash: baseEventParams.txHash,
                  txTimestamp: baseEventParams.timestamp,
                },
              });

              fillInfos.push({
                context: orderId,
                orderId: orderId,
                orderSide: "sell",
                contract,
                tokenId,
                amount,
                price,
                timestamp: baseEventParams.timestamp,
              });

              if (currentTxHasWethTransfer()) {
                makerInfos.push({
                  context: `${baseEventParams.txHash}-buy-approval`,
                  maker,
                  trigger: {
                    kind: "approval-change",
                    txHash: baseEventParams.txHash,
                    txTimestamp: baseEventParams.timestamp,
                  },
                  data: {
                    kind: "buy-approval",
                    contract: Sdk.Common.Addresses.Weth[config.chainId],
                    orderKind: "looks-rare",
                  },
                });
              }

              break;
            }

            // WyvernV2/WyvernV2.3

            // Wyvern V2 is now decomissioned, but we still keep handling
            // its fill event in order to get access to historical sales.
            // This is only relevant when backfilling though.

            case "wyvern-v2-orders-matched":
            case "wyvern-v2.3-orders-matched": {
              const parsedLog = eventData.abi.parseLog(log);
              const buyOrderId = parsedLog.args["buyHash"].toLowerCase();
              const sellOrderId = parsedLog.args["sellHash"].toLowerCase();
              const maker = parsedLog.args["maker"].toLowerCase();
              let taker = parsedLog.args["taker"].toLowerCase();
              const price = parsedLog.args["price"].toString();

              // The code below assumes that events are retrieved in chronological
              // order from the blockchain (this is safe to assume in most cases).

              // With Wyvern, there are two main issues:
              // - the traded token is not included in the fill event, so we have
              // to deduce it by checking the nft transfer occured exactly before
              // the fill event
              // - the payment token is not included in the fill event, and we deduce
              // it as well by checking any Erc20 transfers that occured close before
              // the fill event (and default to native Eth if cannot find any)

              // Detect the traded token
              let associatedNftTransferEvent: es.nftTransfers.Event | undefined;
              if (nftTransferEvents.length) {
                // Ensure the last nft transfer event was part of the fill
                const event = nftTransferEvents[nftTransferEvents.length - 1];
                if (
                  event.baseEventParams.txHash === baseEventParams.txHash &&
                  event.baseEventParams.logIndex === baseEventParams.logIndex - 1 &&
                  // Only single token fills are supported and recognized
                  event.baseEventParams.batchIndex === 1
                ) {
                  associatedNftTransferEvent = event;
                }
              }

              if (!associatedNftTransferEvent) {
                // Skip if we can't associate to an nft transfer event
                break;
              }

              // Detect the payment token
              let paymentToken = Sdk.Common.Addresses.Eth[config.chainId];
              for (const event of currentTxEvents.slice(0, -1).reverse()) {
                // Skip once we detect another fill in the same transaction
                // (this will happen if filling through an aggregator).
                if (event.log.topics[0] === getEventData([eventData.kind])[0].topic) {
                  break;
                }

                // If we detect an Erc20 transfer as part of the same transaction
                // then we assume it's the payment for the current sale and so we
                // only keep the sale if the payment token is Weth.
                const erc20EventData = getEventData(["erc20-transfer"])[0];
                if (
                  event.log.topics[0] === erc20EventData.topic &&
                  event.log.topics.length === erc20EventData.numTopics
                ) {
                  const parsed = erc20EventData.abi.parseLog(event.log);
                  const from = parsed.args["from"].toLowerCase();
                  const to = parsed.args["to"].toLowerCase();
                  const amount = parsed.args["amount"].toString();
                  if (
                    ((maker === from && taker === to) || (maker === to && taker === from)) &&
                    amount <= price
                  ) {
                    paymentToken = event.log.address.toLowerCase();
                    break;
                  }
                }
              }

              if (
                ![
                  Sdk.Common.Addresses.Eth[config.chainId],
                  Sdk.Common.Addresses.Weth[config.chainId],
                ].includes(paymentToken)
              ) {
                // Skip if the payment token is not supported
                break;
              }

              // Handle aggregator source
              let aggregatorSource: { id: number; domain: string } | undefined;
              const tx = await syncEventsUtils.fetchTransaction(baseEventParams.txHash);
              if (routers[tx.to]) {
                taker = tx.from;
                aggregatorSource = await sources.getOrInsert(routers[tx.to]);
              }

              // Handle fill source
              let fillSource: { id: number } | undefined;
              const referrer = getReferrer(tx.data);
              if (referrer) {
                fillSource = await sources.getOrInsert(referrer);
              } else if (aggregatorSource?.domain !== "reservoir.market") {
                fillSource = aggregatorSource;
              }

              const orderKind = eventData.kind.startsWith("wyvern-v2.3")
                ? "wyvern-v2.3"
                : "wyvern-v2";

              const orderSourceIdInt = await syncEventsUtils.getOrderSourceByOrderKind(orderKind);

              let batchIndex = 1;
              if (buyOrderId !== HashZero) {
                fillEvents.push({
                  orderKind,
                  orderId: buyOrderId,
                  orderSide: "buy",
                  orderSourceIdInt,
                  maker,
                  taker,
                  price,
                  contract: associatedNftTransferEvent.baseEventParams.address,
                  tokenId: associatedNftTransferEvent.tokenId,
                  amount: associatedNftTransferEvent.amount,
                  aggregatorSourceId: aggregatorSource?.id,
                  fillSourceId: fillSource?.id,
                  baseEventParams: {
                    ...baseEventParams,
                    batchIndex: batchIndex++,
                  },
                });

                orderInfos.push({
                  context: `filled-${buyOrderId}`,
                  id: buyOrderId,
                  trigger: {
                    kind: "sale",
                    txHash: baseEventParams.txHash,
                    txTimestamp: baseEventParams.timestamp,
                  },
                });

                fillInfos.push({
                  context: buyOrderId,
                  orderId: buyOrderId,
                  orderSide: "buy",
                  contract: associatedNftTransferEvent.baseEventParams.address,
                  tokenId: associatedNftTransferEvent.tokenId,
                  amount: associatedNftTransferEvent.amount,
                  price,
                  timestamp: baseEventParams.timestamp,
                });

                if (currentTxHasWethTransfer()) {
                  makerInfos.push({
                    context: `${baseEventParams.txHash}-buy-approval`,
                    maker,
                    trigger: {
                      kind: "approval-change",
                      txHash: baseEventParams.txHash,
                      txTimestamp: baseEventParams.timestamp,
                    },
                    data: {
                      kind: "buy-approval",
                      contract: Sdk.Common.Addresses.Weth[config.chainId],
                      orderKind,
                    },
                  });
                }
              }
              if (sellOrderId !== HashZero) {
                fillEvents.push({
                  orderKind,
                  orderId: sellOrderId,
                  orderSide: "sell",
                  orderSourceIdInt,
                  maker,
                  taker,
                  price,
                  contract: associatedNftTransferEvent.baseEventParams.address,
                  tokenId: associatedNftTransferEvent.tokenId,
                  amount: associatedNftTransferEvent.amount,
                  aggregatorSourceId: aggregatorSource?.id,
                  fillSourceId: fillSource?.id,
                  baseEventParams: {
                    ...baseEventParams,
                    batchIndex: batchIndex++,
                  },
                });

                orderInfos.push({
                  context: `filled-${sellOrderId}`,
                  id: sellOrderId,
                  trigger: {
                    kind: "sale",
                    txHash: baseEventParams.txHash,
                    txTimestamp: baseEventParams.timestamp,
                  },
                });

                fillInfos.push({
                  context: sellOrderId,
                  orderId: sellOrderId,
                  orderSide: "sell",
                  contract: associatedNftTransferEvent.baseEventParams.address,
                  tokenId: associatedNftTransferEvent.tokenId,
                  amount: associatedNftTransferEvent.amount,
                  price,
                  timestamp: baseEventParams.timestamp,
                });
              }

              break;
            }

            case "wyvern-v2.3-order-cancelled": {
              const parsedLog = eventData.abi.parseLog(log);
              const orderId = parsedLog.args["hash"].toLowerCase();

              cancelEvents.push({
                orderKind: "wyvern-v2.3",
                orderId,
                baseEventParams,
              });

              orderInfos.push({
                context: `cancelled-${orderId}`,
                id: orderId,
                trigger: {
                  kind: "cancel",
                  txHash: baseEventParams.txHash,
                  txTimestamp: baseEventParams.timestamp,
                  logIndex: baseEventParams.logIndex,
                  batchIndex: baseEventParams.batchIndex,
                  blockHash: baseEventParams.blockHash,
                },
              });

              break;
            }

            case "wyvern-v2.3-nonce-incremented": {
              const parsedLog = eventData.abi.parseLog(log);
              const maker = parsedLog.args["maker"].toLowerCase();
              const newNonce = parsedLog.args["newNonce"].toString();

              bulkCancelEvents.push({
                orderKind: "wyvern-v2.3",
                maker,
                minNonce: newNonce,
                baseEventParams,
              });

              break;
            }

            // ZeroExV4 + OpenDao

            case "zeroex-v4-erc721-order-cancelled":
            case "zeroex-v4-erc1155-order-cancelled":
            case "opendao-erc721-order-cancelled":
            case "opendao-erc1155-order-cancelled": {
              const parsedLog = eventData.abi.parseLog(log);
              const maker = parsedLog.args["maker"].toLowerCase();
              const nonce = parsedLog.args["nonce"].toString();

              nonceCancelEvents.push({
                orderKind: eventData!.kind.split("-").slice(0, -2).join("-") as OrderKind,
                maker,
                nonce,
                baseEventParams,
              });

              break;
            }

            case "zeroex-v4-erc721-order-filled":
            case "opendao-erc721-order-filled": {
              const parsedLog = eventData.abi.parseLog(log);
              const direction = parsedLog.args["direction"];
              const maker = parsedLog.args["maker"].toLowerCase();
              let taker = parsedLog.args["taker"].toLowerCase();
              const nonce = parsedLog.args["nonce"].toString();
              const erc20Token = parsedLog.args["erc20Token"].toLowerCase();
              let erc20TokenAmount = parsedLog.args["erc20TokenAmount"].toString();
              const erc721Token = parsedLog.args["erc721Token"].toLowerCase();
              const erc721TokenId = parsedLog.args["erc721TokenId"].toString();

              if (
                ![
                  Sdk.ZeroExV4.Addresses.Eth[config.chainId],
                  Sdk.OpenDao.Addresses.Eth[config.chainId],
                  Sdk.Common.Addresses.Weth[config.chainId],
                ].includes(erc20Token)
              ) {
                // Skip if the payment token is not supported
                break;
              }

              // Handle aggregator source
              let aggregatorSource: { id: number; domain: string } | undefined;
              const tx = await syncEventsUtils.fetchTransaction(baseEventParams.txHash);
              if (routers[tx.to]) {
                taker = tx.from;
                aggregatorSource = await sources.getOrInsert(routers[tx.to]);
              }

              // Handle fill source
              let fillSource: { id: number } | undefined;
              const referrer = getReferrer(tx.data);
              if (referrer) {
                fillSource = await sources.getOrInsert(referrer);
              } else if (aggregatorSource?.domain !== "reservoir.market") {
                fillSource = aggregatorSource;
              }

              const orderKind = eventData!.kind.split("-").slice(0, -2).join("-") as OrderKind;
              const orderSide = direction === 0 ? "sell" : "buy";
              const orderSourceIdInt = await syncEventsUtils.getOrderSourceByOrderKind(orderKind);

              let orderId: string | undefined;
              if (!backfill) {
                // Since the event doesn't include the exact order which got matched
                // (it only includes the nonce, but we can potentially have multiple
                // different orders sharing the same nonce off-chain), we attempt to
                // detect the order id which got filled by checking the database for
                // orders which have the exact nonce/contract/price combination.
                await idb
                  .oneOrNone(
                    `
                      SELECT
                        orders.id,
                        orders.price
                      FROM orders
                      WHERE orders.kind = '${orderKind}'
                        AND orders.maker = $/maker/
                        AND orders.nonce = $/nonce/
                        AND orders.contract = $/contract/
                        AND (orders.raw_data ->> 'erc20TokenAmount')::NUMERIC = $/price/
                      LIMIT 1
                    `,
                    {
                      maker: toBuffer(maker),
                      nonce,
                      contract: toBuffer(erc721Token),
                      price: erc20TokenAmount,
                    }
                  )
                  .then((result) => {
                    if (result) {
                      orderId = result.id;
                      // Workaround the fact that 0xv4 fill events exclude the fee from the price
                      erc20TokenAmount = result.price;
                    }
                  });
              }

              fillEvents.push({
                orderKind,
                orderId,
                orderSide,
                orderSourceIdInt,
                maker,
                taker,
                price: erc20TokenAmount,
                contract: erc721Token,
                tokenId: erc721TokenId,
                amount: "1",
                aggregatorSourceId: aggregatorSource?.id,
                fillSourceId: fillSource?.id,
                baseEventParams,
              });

              // Cancel all the other orders of the maker having the same nonce.
              nonceCancelEvents.push({
                orderKind,
                maker,
                nonce,
                baseEventParams,
              });

              if (orderId) {
                orderInfos.push({
                  context: `filled-${orderId}`,
                  id: orderId,
                  trigger: {
                    kind: "sale",
                    txHash: baseEventParams.txHash,
                    txTimestamp: baseEventParams.timestamp,
                  },
                });
              }

              fillInfos.push({
                context: orderId || `${maker}-${nonce}`,
                orderId: orderId,
                orderSide,
                contract: erc721Token,
                tokenId: erc721TokenId,
                amount: "1",
                price: erc20TokenAmount,
                timestamp: baseEventParams.timestamp,
              });

              if (currentTxHasWethTransfer()) {
                makerInfos.push({
                  context: `${baseEventParams.txHash}-buy-approval`,
                  maker,
                  trigger: {
                    kind: "approval-change",
                    txHash: baseEventParams.txHash,
                    txTimestamp: baseEventParams.timestamp,
                  },
                  data: {
                    kind: "buy-approval",
                    contract: Sdk.Common.Addresses.Weth[config.chainId],
                    orderKind: orderKind,
                  },
                });
              }

              break;
            }

            case "zeroex-v4-erc1155-order-filled":
            case "opendao-erc1155-order-filled": {
              const parsedLog = eventData.abi.parseLog(log);
              const direction = parsedLog.args["direction"];
              const maker = parsedLog.args["maker"].toLowerCase();
              let taker = parsedLog.args["taker"].toLowerCase();
              const nonce = parsedLog.args["nonce"].toString();
              const erc20Token = parsedLog.args["erc20Token"].toLowerCase();
              let erc20FillAmount = parsedLog.args["erc20FillAmount"].toString();
              const erc1155Token = parsedLog.args["erc1155Token"].toLowerCase();
              const erc1155TokenId = parsedLog.args["erc1155TokenId"].toString();
              const erc1155FillAmount = parsedLog.args["erc1155FillAmount"].toString();

              if (
                ![
                  Sdk.ZeroExV4.Addresses.Eth[config.chainId],
                  Sdk.OpenDao.Addresses.Eth[config.chainId],
                  Sdk.Common.Addresses.Weth[config.chainId],
                ].includes(erc20Token)
              ) {
                // Skip if the payment token is not supported
                break;
              }

              // Handle aggregator source
              let aggregatorSource: { id: number; domain: string } | undefined;
              const tx = await syncEventsUtils.fetchTransaction(baseEventParams.txHash);
              if (routers[tx.to]) {
                taker = tx.from;
                aggregatorSource = await sources.getOrInsert(routers[tx.to]);
              }

              // Handle fill source
              let fillSource: { id: number } | undefined;
              const referrer = getReferrer(tx.data);
              if (referrer) {
                fillSource = await sources.getOrInsert(referrer);
              } else if (aggregatorSource?.domain !== "reservoir.market") {
                fillSource = aggregatorSource;
              }

              const orderKind = eventData!.kind.split("-").slice(0, -2).join("-") as OrderKind;
              const orderSourceIdInt = await syncEventsUtils.getOrderSourceByOrderKind(orderKind);
              const value = bn(erc20FillAmount).div(erc1155FillAmount).toString();

              let orderId: string | undefined;
              if (!backfill) {
                // For erc1155 orders we only allow unique nonce/contract/price. Since erc1155
                // orders are partially fillable, we have to detect the price of an individual
                // item from the fill amount, which might result in imprecise results. However
                // at the moment, we can live with it.
                await idb
                  .oneOrNone(
                    `
                      SELECT
                        orders.id,
                        orders.price
                      FROM orders
                      WHERE orders.kind = '${orderKind}'
                        AND orders.maker = $/maker/
                        AND orders.nonce = $/nonce/
                        AND orders.contract = $/contract/
                        AND (orders.raw_data ->> 'erc20TokenAmount')::NUMERIC / (orders.raw_data ->> 'nftAmount')::NUMERIC = $/price/
                      LIMIT 1
                    `,
                    {
                      maker: toBuffer(maker),
                      nonce,
                      contract: toBuffer(erc1155Token),
                      price: bn(erc20FillAmount).div(erc1155FillAmount).toString(),
                    }
                  )
                  .then((result) => {
                    if (result) {
                      orderId = result.id;
                      // Workaround the fact that 0xv4 fill events exclude the fee from the price
                      erc20FillAmount = bn(result.price).mul(erc1155FillAmount).toString();
                    }
                  });
              }

              // Custom handling to support partial filling
              fillEventsPartial.push({
                orderKind,
                orderId,
                orderSide: direction === 0 ? "sell" : "buy",
                orderSourceIdInt,
                maker,
                taker,
                price: erc20FillAmount,
                contract: erc1155Token,
                tokenId: erc1155TokenId,
                amount: erc1155FillAmount,
                aggregatorSourceId: aggregatorSource?.id,
                fillSourceId: fillSource?.id,
                baseEventParams,
              });

              if (orderId) {
                orderInfos.push({
                  context: `filled-${orderId}-${baseEventParams.txHash}`,
                  id: orderId,
                  trigger: {
                    kind: "sale",
                    txHash: baseEventParams.txHash,
                    txTimestamp: baseEventParams.timestamp,
                  },
                });
              }

              fillInfos.push({
                context: orderId || `${maker}-${nonce}`,
                orderId: orderId,
                orderSide: direction === 0 ? "sell" : "buy",
                contract: erc1155Token,
                tokenId: erc1155TokenId,
                amount: erc1155FillAmount,
                price: value,
                timestamp: baseEventParams.timestamp,
              });

              if (currentTxHasWethTransfer()) {
                makerInfos.push({
                  context: `${baseEventParams.txHash}-buy-approval`,
                  maker,
                  trigger: {
                    kind: "approval-change",
                    txHash: baseEventParams.txHash,
                    txTimestamp: baseEventParams.timestamp,
                  },
                  data: {
                    kind: "buy-approval",
                    contract: Sdk.Common.Addresses.Weth[config.chainId],
                    orderKind: orderKind,
                  },
                });
              }

              break;
            }

            case "seaport-order-cancelled": {
              const parsedLog = eventData.abi.parseLog(log);
              const orderId = parsedLog.args["orderHash"].toLowerCase();

              cancelEvents.push({
                orderKind: "seaport",
                orderId,
                baseEventParams,
              });

              orderInfos.push({
                context: `cancelled-${orderId}`,
                id: orderId,
                trigger: {
                  kind: "cancel",
                  txHash: baseEventParams.txHash,
                  txTimestamp: baseEventParams.timestamp,
                  logIndex: baseEventParams.logIndex,
                  batchIndex: baseEventParams.batchIndex,
                  blockHash: baseEventParams.blockHash,
                },
              });

              break;
            }

            case "seaport-counter-incremented": {
              const parsedLog = eventData.abi.parseLog(log);
              const maker = parsedLog.args["offerer"].toLowerCase();
              const newCounter = parsedLog.args["newCounter"].toString();

              bulkCancelEvents.push({
                orderKind: "seaport",
                maker,
                minNonce: newCounter,
                baseEventParams,
              });

              break;
            }

            case "seaport-order-filled": {
              const parsedLog = eventData.abi.parseLog(log);
              const orderId = parsedLog.args["orderHash"].toLowerCase();
              const maker = parsedLog.args["offerer"].toLowerCase();
              let taker = parsedLog.args["recipient"].toLowerCase();
              const offer = parsedLog.args["offer"];
              const consideration = parsedLog.args["consideration"];

              const saleInfo = new Sdk.Seaport.Exchange(config.chainId).deriveBasicSale(
                offer,
                consideration
              );
              if (saleInfo) {
                let side: "sell" | "buy";
                if (saleInfo.paymentToken === Sdk.Common.Addresses.Eth[config.chainId]) {
                  side = "sell";
                } else if (saleInfo.paymentToken === Sdk.Common.Addresses.Weth[config.chainId]) {
                  side = "buy";
                } else {
                  break;
                }

                if (saleInfo.recipientOverride) {
                  taker = saleInfo.recipientOverride;
                }

                // Handle aggregator source
                let aggregatorSource: { id: number; domain: string } | undefined;
                const tx = await syncEventsUtils.fetchTransaction(baseEventParams.txHash);
                if (routers[tx.to]) {
                  taker = tx.from;
                  aggregatorSource = await sources.getOrInsert(routers[tx.to]);
                }

                // Handle fill source
                let fillSource: { id: number } | undefined;
                const referrer = getReferrer(tx.data);
                if (referrer) {
                  fillSource = await sources.getOrInsert(referrer);
                } else if (aggregatorSource?.domain !== "reservoir.market") {
                  fillSource = aggregatorSource;
                }

                const price = bn(saleInfo.price).div(saleInfo.amount).toString();

                const orderKind = "seaport";
                const orderSourceIdInt = await syncEventsUtils.getOrderSourceByOrderKind(orderKind);

                // Custom handling to support partial filling
                fillEventsPartial.push({
                  orderKind,
                  orderId,
                  orderSide: side,
                  orderSourceIdInt,
                  maker,
                  taker,
                  price,
                  contract: saleInfo.contract,
                  tokenId: saleInfo.tokenId,
                  amount: saleInfo.amount,
                  aggregatorSourceId: aggregatorSource?.id,
                  fillSourceId: fillSource?.id,
                  baseEventParams,
                });

                fillInfos.push({
                  context: `${orderId}-${baseEventParams.txHash}`,
                  orderId: orderId,
                  orderSide: side,
                  contract: saleInfo.contract,
                  tokenId: saleInfo.tokenId,
                  amount: saleInfo.amount,
                  price,
                  timestamp: baseEventParams.timestamp,
                });
              }

              orderInfos.push({
                context: `filled-${orderId}-${baseEventParams.txHash}`,
                id: orderId,
                trigger: {
                  kind: "sale",
                  txHash: baseEventParams.txHash,
                  txTimestamp: baseEventParams.timestamp,
                },
              });

              break;
            }
          }
        } catch (error) {
          logger.info("sync-events", `Failed to handle events: ${error}`);
          throw error;
        }
      }

      if (!backfill) {
        // Assign source based on order for each fill.
        await Promise.all([
          assignOrderSourceToFillEvents(fillEvents),
          assignOrderSourceToFillEvents(fillEventsPartial),
          assignOrderSourceToFillEvents(fillEventsFoundation),
        ]);
      } else {
        logger.warn("sync-events", `Skipping assigning orders source assigned to fill events`);
      }

      // WARNING! Ordering matters (fills should come in front of cancels).
      await Promise.all([
        es.fills.addEvents(fillEvents),
        es.fills.addEventsPartial(fillEventsPartial),
        es.fills.addEventsFoundation(fillEventsFoundation),
      ]);

      await Promise.all([
        es.nonceCancels.addEvents(nonceCancelEvents, backfill),
        es.bulkCancels.addEvents(bulkCancelEvents, backfill),
        es.cancels.addEvents(cancelEvents),
        es.cancels.addEventsFoundation(cancelEventsFoundation),
        es.ftTransfers.addEvents(ftTransferEvents, backfill),
        es.nftApprovals.addEvents(nftApprovalEvents),
        es.nftTransfers.addEvents(nftTransferEvents, backfill),
      ]);

      if (!backfill) {
        // WARNING! It's very important to guarantee that the previous
        // events are persisted to the database before any of the jobs
        // below are executed. Otherwise, the jobs can potentially use
        // stale data which will cause inconsistencies (eg. orders can
        // have wrong statuses).
        await Promise.all([
          fillUpdates.addToQueue(fillInfos),
          orderUpdatesById.addToQueue(orderInfos),
          orderUpdatesByMaker.addToQueue(makerInfos),
          orderbookOrders.addToQueue(
            foundationOrders.map((info) => ({ kind: "foundation", info }))
          ),
        ]);
      }

      // --- Handle: orphan blocks ---
      if (!backfill) {
        for (const blockData of blocksSet.values()) {
          const block = Number(blockData.split("-")[0]);
          const blockHash = blockData.split("-")[1];

          // Act right away if the current block is a duplicate
          if ((await blocksModel.getBlocks(block)).length > 1) {
            blockCheck.addToQueue(block, blockHash, 10);
            blockCheck.addToQueue(block, blockHash, 30);
          }
        }

        // Put all fetched blocks on a queue for handling block reorgs
        // (recheck each block in 1m, 5m, 10m and 60m).
        // TODO: The check frequency should be a per-chain setting
        await Promise.all(
          [...blocksSet.values()].map(async (blockData) => {
            const block = Number(blockData.split("-")[0]);
            const blockHash = blockData.split("-")[1];

            return Promise.all([
              blockCheck.addToQueue(block, blockHash, 60),
              blockCheck.addToQueue(block, blockHash, 5 * 60),
              blockCheck.addToQueue(block, blockHash, 10 * 60),
              blockCheck.addToQueue(block, blockHash, 30 * 60),
              blockCheck.addToQueue(block, blockHash, 60 * 60),
            ]);
          })
        );
      }

      // --- Handle: activities ---

      // Add all the fill events to the activity queue
      const fillActivitiesInfo: processActivityEvent.EventInfo[] = _.map(
        _.concat(fillEvents, fillEventsPartial, fillEventsFoundation),
        (event) => {
          let fromAddress = event.maker;
          let toAddress = event.taker;

          if (event.orderSide === "buy") {
            fromAddress = event.taker;
            toAddress = event.maker;
          }

          return {
            kind: processActivityEvent.EventKind.fillEvent,
            data: {
              contract: event.contract,
              tokenId: event.tokenId,
              fromAddress,
              toAddress,
              price: Number(event.price),
              amount: Number(event.amount),
              transactionHash: event.baseEventParams.txHash,
              logIndex: event.baseEventParams.logIndex,
              batchIndex: event.baseEventParams.batchIndex,
              blockHash: event.baseEventParams.blockHash,
              timestamp: event.baseEventParams.timestamp,
              orderId: event.orderId || "",
            },
          };
        }
      );

      if (!_.isEmpty(fillActivitiesInfo)) {
        await processActivityEvent.addToQueue(fillActivitiesInfo);
      }

      // Add all the transfer/mint events to the activity queue
      const transferActivitiesInfo: processActivityEvent.EventInfo[] = _.map(
        nftTransferEvents,
        (event) => ({
          context: [
            processActivityEvent.EventKind.nftTransferEvent,
            event.baseEventParams.txHash,
            event.baseEventParams.logIndex,
            event.baseEventParams.batchIndex,
          ].join(":"),
          kind: processActivityEvent.EventKind.nftTransferEvent,
          data: {
            contract: event.baseEventParams.address,
            tokenId: event.tokenId,
            fromAddress: event.from,
            toAddress: event.to,
            amount: Number(event.amount),
            transactionHash: event.baseEventParams.txHash,
            logIndex: event.baseEventParams.logIndex,
            batchIndex: event.baseEventParams.batchIndex,
            blockHash: event.baseEventParams.blockHash,
            timestamp: event.baseEventParams.timestamp,
          },
        })
      );

      if (!_.isEmpty(transferActivitiesInfo)) {
        await processActivityEvent.addToQueue(transferActivitiesInfo);
      }

      // --- Handle: mints ---

      // We want to get metadata when backfilling as well
      await tokenUpdatesMint.addToQueue(mintInfos);
    });
};

export const unsyncEvents = async (block: number, blockHash: string) => {
  await Promise.all([
    es.fills.removeEvents(block, blockHash),
    es.bulkCancels.removeEvents(block, blockHash),
    es.nonceCancels.removeEvents(block, blockHash),
    es.cancels.removeEvents(block, blockHash),
    es.ftTransfers.removeEvents(block, blockHash),
    es.nftApprovals.removeEvents(block, blockHash),
    es.nftTransfers.removeEvents(block, blockHash),
    removeUnsyncedEventsActivities.addToQueue(blockHash),
  ]);
};

const assignOrderSourceToFillEvents = async (fillEvents: es.fills.Event[]) => {
  try {
    const orderIds = fillEvents.filter((e) => e.orderId !== undefined).map((e) => e.orderId);
    if (orderIds.length) {
      const orders = [];
      const orderIdChunks = _.chunk(orderIds, 100);

      for (const chunk of orderIdChunks) {
        const ordersChunk = await idb.manyOrNone(
          `
<<<<<<< HEAD
            SELECT
              orders.id,
              orders.source_id_int
            FROM orders
            WHERE id IN ($/orderIds/)
              AND source_id_int IS NOT NULL
          `,
          { orderIds: chunk.join(",") }
=======
            SELECT id, source_id_int from orders
            WHERE id IN ($/orderIds:list/)
            AND source_id_int IS NOT NULL
          `,
          {
            orderIds: orderIdsChunk,
          }
>>>>>>> 707d3aad
        );
        orders.push(...ordersChunk);
      }

      if (orders.length) {
        const orderSourceIdByOrderId = new Map<string, number>();
        for (const order of orders) {
          orderSourceIdByOrderId.set(order.id, order.source_id_int);
        }

        fillEvents.forEach((event) => {
          if (event.orderId == undefined) {
            return;
          }

          const orderSourceId = orderSourceIdByOrderId.get(event.orderId!);

          // If the source id exists on the order, use it as the default in the fill event
          if (orderSourceId) {
<<<<<<< HEAD
            logger.info(
              "sync-events",
              `Default source '${orderSourceId}' assigned to fill event: ${JSON.stringify(event)}`
            );

            event.orderSourceIdInt = orderSourceId;
            if (!event.aggregatorSourceId && !event.fillSourceId) {
              event.fillSourceId = orderSourceId;
            }
=======
            fillEvents[index].orderSourceIdInt = orderSourceId;
>>>>>>> 707d3aad
          }
        });
      }
    }
  } catch (error) {
    logger.error("sync-events", `Failed to assign default sources to fill events: ${error}`);
  }
};<|MERGE_RESOLUTION|>--- conflicted
+++ resolved
@@ -1928,24 +1928,14 @@
       for (const chunk of orderIdChunks) {
         const ordersChunk = await idb.manyOrNone(
           `
-<<<<<<< HEAD
             SELECT
               orders.id,
               orders.source_id_int
             FROM orders
-            WHERE id IN ($/orderIds/)
+            WHERE id IN ($/orderIds:list/)
               AND source_id_int IS NOT NULL
           `,
-          { orderIds: chunk.join(",") }
-=======
-            SELECT id, source_id_int from orders
-            WHERE id IN ($/orderIds:list/)
-            AND source_id_int IS NOT NULL
-          `,
-          {
-            orderIds: orderIdsChunk,
-          }
->>>>>>> 707d3aad
+          { orderIds: chunk }
         );
         orders.push(...ordersChunk);
       }
@@ -1965,7 +1955,6 @@
 
           // If the source id exists on the order, use it as the default in the fill event
           if (orderSourceId) {
-<<<<<<< HEAD
             logger.info(
               "sync-events",
               `Default source '${orderSourceId}' assigned to fill event: ${JSON.stringify(event)}`
@@ -1975,9 +1964,6 @@
             if (!event.aggregatorSourceId && !event.fillSourceId) {
               event.fillSourceId = orderSourceId;
             }
-=======
-            fillEvents[index].orderSourceIdInt = orderSourceId;
->>>>>>> 707d3aad
           }
         });
       }
