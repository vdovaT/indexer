--- conflicted
+++ resolved
@@ -8,11 +8,7 @@
 import pLimit from "p-limit";
 
 import { logger } from "@/common/logger";
-<<<<<<< HEAD
-import { idb } from "@/common/db";
-=======
 import { idb, pgp, redb } from "@/common/db";
->>>>>>> a59a2cdd
 import { baseProvider } from "@/common/provider";
 import { bn, fromBuffer, toBuffer } from "@/common/utils";
 import { config } from "@/config/index";
@@ -1931,7 +1927,6 @@
       for (const chunk of orderIdChunks) {
         const ordersChunk = await idb.manyOrNone(
           `
-<<<<<<< HEAD
             SELECT
               orders.id,
               orders.source_id_int
@@ -1940,15 +1935,6 @@
               AND source_id_int IS NOT NULL
           `,
           { orderIds: chunk.join(",") }
-=======
-            SELECT id, source_id_int from orders
-            WHERE id IN ($/orderIds:list/)
-            AND source_id_int IS NOT NULL
-          `,
-          {
-            orderIds: orderIdsChunk,
-          }
->>>>>>> a59a2cdd
         );
         orders.push(...ordersChunk);
       }
@@ -1968,7 +1954,6 @@
 
           // If the source id exists on the order, use it as the default in the fill event
           if (orderSourceId) {
-<<<<<<< HEAD
             logger.info(
               "sync-events",
               `Default source '${orderSourceId}' assigned to fill event: ${JSON.stringify(event)}`
@@ -1984,39 +1969,6 @@
     }
   } catch (error) {
     logger.error("sync-events", `Failed to assign default sources to fill events: ${error}`);
-=======
-            fillEvents[index].orderSourceIdInt = orderSourceId;
-          }
-        });
-      }
-    }
-  } catch (e) {
-    logger.error("sync-events", `Failed to assign order source id to fill events: ${e}`);
-  }
-};
-
-const getOrderSourceByOrderKind = async (orderKind: string) => {
-  try {
-    const sources = await Sources.getInstance();
-
-    switch (orderKind) {
-      case "x2y2":
-        return sources.getByDomain("x2y2.io").id;
-      case "foundation":
-        return sources.getByDomain("foundation.app").id;
-      case "looks-rare":
-        return sources.getByDomain("looksrare.org").id;
-      case "seaport":
-      case "wyvern-v2":
-      case "wyvern-v2.3":
-        return sources.getByDomain("opensea.io").id;
-      default:
-        return null; // For all others, we can't assume where the order originated from.
-    }
-  } catch (e) {
-    logger.error("sync-events", `Failed to get order source by order kind: ${e}`);
-    return null;
->>>>>>> a59a2cdd
   }
 };
 
