--- conflicted
+++ resolved
@@ -1,9 +1,6 @@
-<<<<<<< HEAD
+import _ from "lodash";
+
 import { defaultAbiCoder } from "@ethersproject/abi";
-=======
-import _ from "lodash";
-
->>>>>>> 955a8a09
 import { Log } from "@ethersproject/abstract-provider";
 import { AddressZero, HashZero } from "@ethersproject/constants";
 import { keccak256 } from "@ethersproject/solidity";
