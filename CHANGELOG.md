# Changelog

All notable changes to this project will be documented in this file. See [standard-version](https://github.com/conventional-changelog/standard-version) for commit guidelines.

<<<<<<< HEAD
=======
### 5.66.9 (2022-05-17)

### 5.66.8 (2022-05-16)

>>>>>>> 765423b4
### 5.66.7 (2022-05-16)

### 5.66.6 (2022-05-16)

### 5.66.5 (2022-05-16)

### 5.66.4 (2022-05-16)

### 5.66.3 (2022-05-16)


### Bug Fixes

* expose external orderbook error messages ([ceb8c30](https://github.com/reservoirprotocol/indexer-v3/commit/ceb8c30a12682f07166be904c8cd592ae3bbb452))

### 5.66.2 (2022-05-13)

### 5.66.1 (2022-05-13)

## 5.66.0 (2022-05-13)


### Features

* added floorSaleChange to collections API ([abb28db](https://github.com/reservoirprotocol/indexer-v3/commit/abb28dbe5dbc9b555d54804b6d35db06e42de214))

### 5.65.6 (2022-05-13)

### 5.65.5 (2022-05-13)

### 5.65.4 (2022-05-13)

### 5.65.3 (2022-05-13)

### 5.65.2 (2022-05-13)

### 5.65.1 (2022-05-13)

## 5.65.0 (2022-05-12)


### Features

* update attributes/all ([2c15288](https://github.com/reservoirprotocol/indexer-v3/commit/2c15288b87ad9413bb746c9b45f2cc75e75751b8))

### 5.64.9 (2022-05-12)

### 5.64.8 (2022-05-12)

### 5.64.7 (2022-05-12)

### 5.64.6 (2022-05-12)

### 5.64.5 (2022-05-11)

### 5.64.4 (2022-05-11)

### 5.64.3 (2022-05-11)

### 5.64.2 (2022-05-11)

### 5.64.1 (2022-05-11)

## 5.64.0 (2022-05-11)


### Features

* wip ([6839e0a](https://github.com/reservoirprotocol/indexer-v3/commit/6839e0a4e50cd36d47bdb05697fb4df891130fe6))

## 5.63.0 (2022-05-11)


### Features

* added attributes to collection/v2 ([61f651d](https://github.com/reservoirprotocol/indexer-v3/commit/61f651d25ccc0ec8a1adfb5360dbf30844b4ebf5))

### 5.62.1 (2022-05-10)

## 5.62.0 (2022-05-10)


### Features

* update docker compose to use specific versions ([7852274](https://github.com/reservoirprotocol/indexer-v3/commit/7852274efc88a71afcb27f6836d71d5287950fd0))

## 5.61.0 (2022-05-10)


### Features

* reduce arweave relay bulk limit ([32888df](https://github.com/reservoirprotocol/indexer-v3/commit/32888dfc5a978a007de7049aa764a337a5d5882e))

## 5.60.0 (2022-05-10)


### Features

* added allowExitOnIdle ([7eba026](https://github.com/reservoirprotocol/indexer-v3/commit/7eba0263a048e43e711278de3b26e3c04a34c13e))

### 5.59.17 (2022-05-10)

### 5.59.16 (2022-05-10)

### 5.59.15 (2022-05-10)

### 5.59.14 (2022-05-10)

### 5.59.13 (2022-05-10)

### 5.59.12 (2022-05-09)

### 5.59.11 (2022-05-09)

### 5.59.10 (2022-05-09)

### 5.59.9 (2022-05-09)

### 5.59.8 (2022-05-09)


### Bug Fixes

* tokens boostrap continuation handling ([f9e06a3](https://github.com/reservoirprotocol/indexer-v3/commit/f9e06a3b00dfc026dd01ac80edc471801209dfe7))

### 5.59.7 (2022-05-06)

### 5.59.6 (2022-05-06)

### 5.59.5 (2022-05-06)

### 5.59.4 (2022-05-06)

### 5.59.3 (2022-05-06)

### 5.59.2 (2022-05-06)

### 5.59.1 (2022-05-06)

## 5.59.0 (2022-05-06)


### Features

* resync floor value ([590c0be](https://github.com/reservoirprotocol/indexer-v3/commit/590c0be07af5e0acd67833c19bc7c4e4cababd22))

## 5.58.0 (2022-05-06)


### Features

* resync floor value ([5d236d3](https://github.com/reservoirprotocol/indexer-v3/commit/5d236d35bfa6f78235e673a0e8c9efb471712bba))

## 5.57.0 (2022-05-05)


### Features

* case prices to number ([6f5bcc9](https://github.com/reservoirprotocol/indexer-v3/commit/6f5bcc935eee945e66393349425cebdaffcd5301))

## 5.56.0 (2022-05-05)


### Features

* update log ([3f08ce7](https://github.com/reservoirprotocol/indexer-v3/commit/3f08ce72aee3121823b2893a07cb0e82caecbe87))

### 5.55.2 (2022-05-05)

### 5.55.1 (2022-05-05)

## 5.55.0 (2022-05-05)


### Features

* update token refresh ([35a85aa](https://github.com/reservoirprotocol/indexer-v3/commit/35a85aa01aff14b7eb21d11131177aa99bf21a3a))

### 5.54.2 (2022-05-05)

### 5.54.1 (2022-05-05)

## 5.54.0 (2022-05-05)


### Features

* fix explore API ([afdbeb1](https://github.com/reservoirprotocol/indexer-v3/commit/afdbeb17709054a52f08ec891853340cb0f8d887))

### 5.53.5 (2022-05-05)

### 5.53.4 (2022-05-05)

### 5.53.3 (2022-05-05)

### 5.53.2 (2022-05-05)

### 5.53.1 (2022-05-05)

## 5.53.0 (2022-05-05)


### Features

* cache on collection floor ([64af598](https://github.com/reservoirprotocol/indexer-v3/commit/64af598ad1ab4bb0a6bb8982493eeecafd73ae9d))

### 5.52.3 (2022-05-05)

### 5.52.2 (2022-05-05)

### 5.52.1 (2022-05-04)

## 5.52.0 (2022-05-04)


### Features

* resume queue ([84aebef](https://github.com/reservoirprotocol/indexer-v3/commit/84aebef6487d81ee291471e99854ea744c48c638))

## 5.51.0 (2022-05-04)


### Features

* stop queue ([440440a](https://github.com/reservoirprotocol/indexer-v3/commit/440440a64100a7c3bbbce81f6a72704f71622746))

### 5.50.1 (2022-05-04)

## 5.50.0 (2022-05-04)


### Features

* wip ([d75b63b](https://github.com/reservoirprotocol/indexer-v3/commit/d75b63b2859623d8c2673c577aa92bf790fb7c8f))

## 5.49.0 (2022-05-04)


### Features

* wip ([b9e6e26](https://github.com/reservoirprotocol/indexer-v3/commit/b9e6e2614ac6b05675343d9da2e6de1b45e597a4))

### 5.48.8 (2022-05-04)

### 5.48.7 (2022-05-04)

### 5.48.6 (2022-05-04)

### 5.48.5 (2022-05-04)

### 5.48.4 (2022-05-04)

### 5.48.3 (2022-05-04)

### 5.48.2 (2022-05-04)

### 5.48.1 (2022-05-04)

## 5.48.0 (2022-05-04)


### Features

* wip ([f810e9c](https://github.com/reservoirprotocol/indexer-v3/commit/f810e9cfdadeb91ba0748be5c0e9bc35a73a2c8f))

### 5.47.9 (2022-05-04)

### 5.47.8 (2022-05-04)

### 5.47.7 (2022-05-04)

### 5.47.6 (2022-05-04)

### 5.47.5 (2022-05-04)

### 5.47.4 (2022-05-04)

### 5.47.3 (2022-05-04)

### 5.47.2 (2022-05-04)

### 5.47.1 (2022-05-04)

## 5.47.0 (2022-05-04)


### Features

* added attribute/all v2 ([86cea81](https://github.com/reservoirprotocol/indexer-v3/commit/86cea81cf5c3983eb30bbac15e310fee49e58723))

### 5.46.2 (2022-05-03)

### 5.46.1 (2022-05-03)

## 5.46.0 (2022-05-03)


### Features

* resume source resync ([a59c3e8](https://github.com/reservoirprotocol/indexer-v3/commit/a59c3e83c1c65c133eb65248ce1ae41597acb4da))

### 5.45.2 (2022-05-03)

### 5.45.1 (2022-05-03)

## 5.45.0 (2022-05-03)


### Features

* update the backfill queues ([a202da3](https://github.com/reservoirprotocol/indexer-v3/commit/a202da3bb3bcb9b259bb7defdda5b715e61166fe))

## 5.44.0 (2022-05-03)


### Features

* update the backfill queues ([f8ce277](https://github.com/reservoirprotocol/indexer-v3/commit/f8ce277e6b2894d57a6db0c7eb043abc672c910f))

### 5.43.8 (2022-05-03)

### 5.43.7 (2022-05-03)

### 5.43.6 (2022-05-03)

### 5.43.5 (2022-05-03)

### 5.43.4 (2022-05-03)

### 5.43.3 (2022-05-03)

### 5.43.2 (2022-05-02)

### 5.43.1 (2022-05-02)

## 5.43.0 (2022-05-01)


### Features

* stop backfill ([fd6615d](https://github.com/reservoirprotocol/indexer-v3/commit/fd6615db0530baf1cb5f1446ff0718be68f2dba0))

### 5.42.4 (2022-05-01)

### 5.42.3 (2022-04-30)

### 5.42.2 (2022-04-30)

### 5.42.1 (2022-04-29)

## 5.42.0 (2022-04-29)


### Features

* fix backfill ([498061e](https://github.com/reservoirprotocol/indexer-v3/commit/498061e4cac711e49d3f2d42c00466813bd9df6a))

### 5.41.3 (2022-04-29)

### 5.41.2 (2022-04-28)

### 5.41.1 (2022-04-28)

## 5.41.0 (2022-04-28)


### Features

* update backfill ([eb2fb4b](https://github.com/reservoirprotocol/indexer-v3/commit/eb2fb4b81385979329fc29a103e1a8ed78cd50a4))

### 5.40.2 (2022-04-28)

### 5.40.1 (2022-04-28)

## 5.40.0 (2022-04-28)


### Features

* optimize explore v2 query ([f4a96b5](https://github.com/reservoirprotocol/indexer-v3/commit/f4a96b5601e293f47793b9e4ad31884f5008d980))

### 5.39.2 (2022-04-27)

### 5.39.1 (2022-04-27)

## 5.39.0 (2022-04-27)


### Features

* sort user collection by all_time_volume ([222f8d9](https://github.com/reservoirprotocol/indexer-v3/commit/222f8d92b36791590904f8c2ba1c9ee11b1babe8))

### 5.38.3 (2022-04-26)

### 5.38.2 (2022-04-26)

### 5.38.1 (2022-04-26)

## 5.38.0 (2022-04-26)


### Features

* update user collections query ([67cae87](https://github.com/reservoirprotocol/indexer-v3/commit/67cae87b25dd69f621563c36f83b8f123cefd0d8))

## 5.37.0 (2022-04-26)


### Features

* use collection update queue ([ab03442](https://github.com/reservoirprotocol/indexer-v3/commit/ab03442e4bb9d9b48dc9096d4a9fb25afc148c4a))

### 5.36.3 (2022-04-26)

### 5.36.2 (2022-04-26)

### 5.36.1 (2022-04-25)

## 5.36.0 (2022-04-25)


### Features

* update user collections API ([b548c1b](https://github.com/reservoirprotocol/indexer-v3/commit/b548c1b25e03944bf646f920b22829810c5b577f))

## 5.35.0 (2022-04-25)


### Features

* update user collections API ([abd147f](https://github.com/reservoirprotocol/indexer-v3/commit/abd147fb014625731795e74e9f99aa4cd7868d3c))

### 5.34.1 (2022-04-25)

## 5.34.0 (2022-04-25)


### Features

* update user collections API ([b669f69](https://github.com/reservoirprotocol/indexer-v3/commit/b669f6943948404d0257a7a9fbfb418de3c311c1))

## 5.33.0 (2022-04-25)


### Features

* update metadata timeing update ([2b6da7d](https://github.com/reservoirprotocol/indexer-v3/commit/2b6da7dd22ce92f47a06a20a7ea6e36c07284bb3))

## 5.32.0 (2022-04-25)


### Features

* update collection metadata ([5f13334](https://github.com/reservoirprotocol/indexer-v3/commit/5f13334dca2de3d93887427fed3e3acf90da2e8c))

## 5.31.0 (2022-04-24)


### Features

* speed up source resync ([96eebae](https://github.com/reservoirprotocol/indexer-v3/commit/96eebae3a1a1506a1db17c575d317c1954799ab4))

### 5.30.35 (2022-04-24)

### 5.30.34 (2022-04-24)

### 5.30.33 (2022-04-24)

### 5.30.32 (2022-04-23)

### 5.30.31 (2022-04-22)

### 5.30.30 (2022-04-22)

### 5.30.29 (2022-04-22)

### 5.30.28 (2022-04-22)

### 5.30.27 (2022-04-22)

### 5.30.26 (2022-04-22)

### 5.30.25 (2022-04-22)

### 5.30.24 (2022-04-21)

### 5.30.23 (2022-04-21)

### 5.30.22 (2022-04-21)

### 5.30.21 (2022-04-21)

### 5.30.20 (2022-04-21)

### 5.30.19 (2022-04-21)

### 5.30.18 (2022-04-21)

### 5.30.17 (2022-04-20)

### 5.30.16 (2022-04-20)

### 5.30.15 (2022-04-19)

### 5.30.14 (2022-04-19)

### 5.30.13 (2022-04-19)

### 5.30.12 (2022-04-19)

### 5.30.11 (2022-04-19)

### 5.30.10 (2022-04-19)

### 5.30.9 (2022-04-18)

### 5.30.8 (2022-04-18)

### 5.30.7 (2022-04-18)

### 5.30.6 (2022-04-18)

### 5.30.5 (2022-04-18)

### 5.30.4 (2022-04-18)

### 5.30.3 (2022-04-18)

### 5.30.2 (2022-04-18)

### 5.30.1 (2022-04-18)

## 5.30.0 (2022-04-18)


### Features

* add caching to bulk sales ([c734426](https://github.com/reservoirprotocol/indexer-v3/commit/c7344265fbca7fc68ed6d7b2a60774390fceedf7))

## 5.29.0 (2022-04-18)


### Features

* add caching to floor ask v2 ([de24603](https://github.com/reservoirprotocol/indexer-v3/commit/de24603f566c590108d7e72584a1d98861c5f79d))

### 5.28.4 (2022-04-17)

### 5.28.3 (2022-04-17)

### 5.28.2 (2022-04-17)

### 5.28.1 (2022-04-16)


### Bug Fixes

* stop collection refresh ([e6dd4fb](https://github.com/reservoirprotocol/indexer-v3/commit/e6dd4fb8925e97612250a33d9f5acbd22126e1ee))

## 5.28.0 (2022-04-16)


### Features

* get top 50 collections ([0b426bd](https://github.com/reservoirprotocol/indexer-v3/commit/0b426bd3ba98a2eb71a06673eb88848d5eb9a6a2))

## 5.27.0 (2022-04-16)


### Features

* update backoff ([9b146b9](https://github.com/reservoirprotocol/indexer-v3/commit/9b146b9ced4296a3ea5db9ee8be60b45b705243a))

### 5.26.4 (2022-04-15)

### 5.26.3 (2022-04-15)

### 5.26.2 (2022-04-15)

### 5.26.1 (2022-04-15)

## 5.26.0 (2022-04-15)


### Features

* pause queue ([bc347ea](https://github.com/reservoirprotocol/indexer-v3/commit/bc347ea7d0f5369581a2d80153b406d45520facf))

### 5.25.5 (2022-04-15)

### 5.25.4 (2022-04-15)

### 5.25.3 (2022-04-15)

### 5.25.2 (2022-04-14)

### 5.25.1 (2022-04-14)

## 5.25.0 (2022-04-14)


### Features

* resume order source backfill ([56e91bf](https://github.com/reservoirprotocol/indexer-v3/commit/56e91bfe542ccc9ec909f512ddf64cb905d7b6e1))

### 5.24.2 (2022-04-14)

### 5.24.1 (2022-04-14)

## 5.24.0 (2022-04-14)


### Features

* stop order source backfill ([a26c1d7](https://github.com/reservoirprotocol/indexer-v3/commit/a26c1d79c7291959a995d836b34a93bdc335a999))

### 5.23.10 (2022-04-14)

### 5.23.9 (2022-04-14)

### 5.23.8 (2022-04-14)

### 5.23.7 (2022-04-14)

### 5.23.6 (2022-04-14)

### 5.23.5 (2022-04-14)

### 5.23.4 (2022-04-14)

### 5.23.3 (2022-04-13)

### 5.23.2 (2022-04-13)

### 5.23.1 (2022-04-12)

## 5.23.0 (2022-04-12)


### Features

* better locking on metadata queue ([76688e2](https://github.com/reservoirprotocol/indexer-v3/commit/76688e2cf8fe27b9e0882d086574ee23069ce958))

## 5.22.0 (2022-04-12)


### Features

* wip ([819e4ac](https://github.com/reservoirprotocol/indexer-v3/commit/819e4ac0661c6b28c6a918f0e069e165f7563e2f))

### 5.21.2 (2022-04-12)

### 5.21.1 (2022-04-12)

## 5.21.0 (2022-04-11)


### Features

* added script to resync orders source ([07ec3f6](https://github.com/reservoirprotocol/indexer-v3/commit/07ec3f6b1906ef3dcd37816fda39db6eff2d5e72))

### 5.20.2 (2022-04-11)

### 5.20.1 (2022-04-11)

## 5.20.0 (2022-04-11)


### Features

* disable slug resync ([4287492](https://github.com/reservoirprotocol/indexer-v3/commit/428749280ba0115476bd20b1f8e4af079ec2586e))

### 5.19.6 (2022-04-11)

### 5.19.5 (2022-04-11)

### 5.19.4 (2022-04-11)

### 5.19.3 (2022-04-10)

### 5.19.2 (2022-04-09)

### 5.19.1 (2022-04-08)

## 5.19.0 (2022-04-08)


### Features

* added collection slug resync ([0edaa62](https://github.com/reservoirprotocol/indexer-v3/commit/0edaa621a1a94b8e5fcc01ccaa365e272ffb688d))

### 5.18.1 (2022-04-08)

## 5.18.0 (2022-04-08)


### Features

* remove logs ([a625a17](https://github.com/reservoirprotocol/indexer-v3/commit/a625a17f51da88e6d050d6898d5ca3ad126ca802))

### 5.17.7 (2022-04-08)

### 5.17.6 (2022-04-08)

### 5.17.5 (2022-04-08)

### 5.17.4 (2022-04-08)

### 5.17.3 (2022-04-08)

### 5.17.2 (2022-04-08)

### 5.17.1 (2022-04-08)

## 5.17.0 (2022-04-08)


### Features

* update refresh date ([8385ce4](https://github.com/reservoirprotocol/indexer-v3/commit/8385ce4cd141159c0c83fa51d5eec8a5054e9196))

### 5.16.4 (2022-04-08)

### 5.16.3 (2022-04-08)

### 5.16.2 (2022-04-08)

### 5.16.1 (2022-04-08)

## 5.16.0 (2022-04-08)


### Features

* added log ([933041c](https://github.com/reservoirprotocol/indexer-v3/commit/933041cb6dd1c5890c42ca624515c122b3dfe3a7))

### 5.15.6 (2022-04-08)

### 5.15.5 (2022-04-08)

### 5.15.4 (2022-04-08)

### 5.15.3 (2022-04-08)

### 5.15.2 (2022-04-08)

### 5.15.1 (2022-04-08)

## 5.15.0 (2022-04-07)


### Features

* update queue export ([46d1c52](https://github.com/reservoirprotocol/indexer-v3/commit/46d1c52dafeefedd864599bc3240ce6269391801))

### 5.14.4 (2022-04-07)

### 5.14.3 (2022-04-07)

### 5.14.2 (2022-04-07)

### 5.14.1 (2022-04-07)

## 5.14.0 (2022-04-07)


### Features

* fix log ([7087a2f](https://github.com/reservoirprotocol/indexer-v3/commit/7087a2f5342ee925ddbe03f9b6b98cb354c2f42f))

### 5.13.1 (2022-04-07)

## 5.13.0 (2022-04-07)


### Features

* added logs ([f88a28c](https://github.com/reservoirprotocol/indexer-v3/commit/f88a28cbf00b01150ebd9646582dd18b3a0755b7))

### 5.12.1 (2022-04-06)

## 5.12.0 (2022-04-06)


### Features

* add 5s cache to tokens floor route ([ae4a173](https://github.com/reservoirprotocol/indexer-v3/commit/ae4a17390c5cbea7f36b78ea87e72b058f7757f4))

### 5.11.1 (2022-04-06)

## 5.11.0 (2022-04-06)


### Features

* wip ([990be72](https://github.com/reservoirprotocol/indexer-v3/commit/990be7298c2b5e4477c9d596b3ff6c36abc19848))

## 5.10.0 (2022-04-06)


### Features

* wip ([0962345](https://github.com/reservoirprotocol/indexer-v3/commit/096234577e52ffd5937dfdc061f0c43db8204039))

### 5.9.2 (2022-04-06)

### 5.9.1 (2022-04-06)

## 5.9.0 (2022-04-05)


### Features

* remove source from details v1 ([b7cf2fc](https://github.com/reservoirprotocol/indexer-v3/commit/b7cf2fc0d9b4c63e09889cc8a4b37184556b5723))

### 5.8.2 (2022-04-05)

### 5.8.1 (2022-04-05)

## 5.8.0 (2022-04-05)


### Features

* allow to update sources ([c5753b2](https://github.com/reservoirprotocol/indexer-v3/commit/c5753b230218bb7fb25d25e14033bd80cc32bca7))

### 5.7.4 (2022-04-05)

### 5.7.3 (2022-04-05)

### 5.7.2 (2022-04-05)

### 5.7.1 (2022-04-05)

## 5.7.0 (2022-04-05)


### Features

* allow up to 500 owners ([92c2235](https://github.com/reservoirprotocol/indexer-v3/commit/92c2235e1b1c88180e950e4d488437aeb2a3b453))

### 5.6.2 (2022-04-04)

### 5.6.1 (2022-04-04)


### Bug Fixes

* allow empty collection metadata entries ([fed892d](https://github.com/reservoirprotocol/indexer-v3/commit/fed892d42cdf3e85ddc2ed0c813001e7c12e6bee))

## 5.6.0 (2022-04-04)


### Features

* use opensea for metadata ([42b5dd4](https://github.com/reservoirprotocol/indexer-v3/commit/42b5dd4fba0f4f1e71b5f5d1d72c9bd7c09d611d))

### 5.5.3 (2022-04-04)

### 5.5.2 (2022-04-02)


### Bug Fixes

* allow getting up to 50 tokens by id ([42ef098](https://github.com/reservoirprotocol/indexer-v3/commit/42ef098ec0280132bd4f51817a99948b6f5313bc))

### 5.5.1 (2022-04-02)

## 5.5.0 (2022-04-02)


### Features

* disable queue ([bfd04ce](https://github.com/reservoirprotocol/indexer-v3/commit/bfd04ce850e4439bfb0ae297b142b0cb4f8669cd))

## 5.4.0 (2022-04-02)


### Features

* don't mix collections when refreshing data ([#254](https://github.com/reservoirprotocol/indexer-v3/issues/254)) ([e7ec960](https://github.com/reservoirprotocol/indexer-v3/commit/e7ec960101bcbdeca0ebe5100f355f2a7fa137a8))

### 5.3.3 (2022-04-01)


### Bug Fixes

* check token result ([d00118a](https://github.com/reservoirprotocol/indexer-v3/commit/d00118a445693130fca791e6c58340cc7ca9a8b7))

### 5.3.2 (2022-04-01)

### 5.3.1 (2022-03-31)

## 5.3.0 (2022-03-31)


### Features

* support multiple tokens in token/tokens details ([#253](https://github.com/reservoirprotocol/indexer-v3/issues/253)) ([9c0219f](https://github.com/reservoirprotocol/indexer-v3/commit/9c0219fb3b05bb5aad65a9231741bbec30b37d59))

### 5.2.1 (2022-03-29)


### Bug Fixes

* user tokens artblocks ([11cf0f3](https://github.com/reservoirprotocol/indexer-v3/commit/11cf0f3490008ba32e26b95efe262be2c352780e))

## 5.2.0 (2022-03-29)


### Features

* better documentation ([#247](https://github.com/reservoirprotocol/indexer-v3/issues/247)) ([095d705](https://github.com/reservoirprotocol/indexer-v3/commit/095d705055596a559900421314829028e0421cf8))

### 5.1.2 (2022-03-29)

### 5.1.1 (2022-03-29)


### Bug Fixes

* added push to github actions ([4e3ad68](https://github.com/reservoirprotocol/indexer-v3/commit/4e3ad68c7095d988173d4d7116cfd11d26393130))

## 5.1.0 (2022-03-29)


### Features

* add admin api for fixing orphaned blocks ([19670cb](https://github.com/reservoirprotocol/indexer-v3/commit/19670cb2129f8e71193542489698a9a295d35783))
* add attributes static api ([3cc7c61](https://github.com/reservoirprotocol/indexer-v3/commit/3cc7c61cda2ccdf690062c01c51f775e9190b966))
* add back initial token attributes deletion ([75a0e8c](https://github.com/reservoirprotocol/indexer-v3/commit/75a0e8c0df87a2c4be23b2b735aceb8619cf31d6))
* add better index on orders ([ba4d085](https://github.com/reservoirprotocol/indexer-v3/commit/ba4d085c5a5b6472e8df991073607a36720d66dd))
* add better logs ([8a386b8](https://github.com/reservoirprotocol/indexer-v3/commit/8a386b8bb4feab170ced910f0c0080763b5d69dd))
* add exponential retry on calculate daily volume and more error checking ([#238](https://github.com/reservoirprotocol/indexer-v3/issues/238)) ([72e43cc](https://github.com/reservoirprotocol/indexer-v3/commit/72e43cc38c91dab7fa2541ac5a6f0ffaad33e176))
* add index for bulk sales retrieval ([e5dc33c](https://github.com/reservoirprotocol/indexer-v3/commit/e5dc33ca6127af41c32739973a37763042284a8a))
* add new reprice token floor ask event ([a081592](https://github.com/reservoirprotocol/indexer-v3/commit/a081592a7a96fcb1d1ed80b6ab0fe913fdd9c328))
* add origin to the logs ([b877c41](https://github.com/reservoirprotocol/indexer-v3/commit/b877c41cf3324ba3225d17d6007c8285f6304177))
* add priority to admin metadata sync ([#230](https://github.com/reservoirprotocol/indexer-v3/issues/230)) ([e80636c](https://github.com/reservoirprotocol/indexer-v3/commit/e80636c0bab898f94ecdf3a18a7c0e65ad2a68af))
* add public apis to refresh token and collections metadata ([b6279a9](https://github.com/reservoirprotocol/indexer-v3/commit/b6279a99f1a241f3623554cdb6dd4470fdc31c99))
* add public apis to refresh token and collections metadata ([#233](https://github.com/reservoirprotocol/indexer-v3/issues/233)) ([a2283ba](https://github.com/reservoirprotocol/indexer-v3/commit/a2283baab9c151245121c9b61d3221f891a5a57c))
* add sorting on 7 and 30 day volume and return those values in the collections api ([#226](https://github.com/reservoirprotocol/indexer-v3/issues/226)) ([227415e](https://github.com/reservoirprotocol/indexer-v3/commit/227415e2d78bfe858c532fd13c4d3254700bbc70))
* add sorting on 7 and 30 day volume and return those values in the collections api ([#227](https://github.com/reservoirprotocol/indexer-v3/issues/227)) ([3d74acd](https://github.com/reservoirprotocol/indexer-v3/commit/3d74acddb5a3d0426d1c91ea3faa911263082aed))
* add standard version for automatic verion bump and changelog ([6701e78](https://github.com/reservoirprotocol/indexer-v3/commit/6701e78341ce7cbce0a5cc7a22d460c64636d55c))
* add support for attribute and collection orders ([5f6caf6](https://github.com/reservoirprotocol/indexer-v3/commit/5f6caf64f0383f50301efa376f726acb1d2889a6))
* add support for attributes ([6ea8cc9](https://github.com/reservoirprotocol/indexer-v3/commit/6ea8cc91904b00dad7b0f97d2ad0431d9c7e26ff))
* add support for bulk indexing collections ([6411e55](https://github.com/reservoirprotocol/indexer-v3/commit/6411e5568d0114920fc0a2b3c46fd292981c0d70))
* add support for dynamic orders ([fc0867d](https://github.com/reservoirprotocol/indexer-v3/commit/fc0867dba900c5438c95be026945515b0d705e15))
* add support for filtering by attributes in the tokens details api ([eebb755](https://github.com/reservoirprotocol/indexer-v3/commit/eebb755e17629f43e8924902e66bdf842b04adce))
* add support for filtering by source in the tokens details api ([6842743](https://github.com/reservoirprotocol/indexer-v3/commit/68427438d37554296487591f1451ee284bc391dd))
* add support for filtering sales by attributes ([4932092](https://github.com/reservoirprotocol/indexer-v3/commit/4932092a93c7ce40b3278858521032d9154fcbf4))
* add support for fixing orders by contract ([ae2d0f3](https://github.com/reservoirprotocol/indexer-v3/commit/ae2d0f387278949e88281fc82721760e0c1b0fe9))
* add support for token media ([87d6c18](https://github.com/reservoirprotocol/indexer-v3/commit/87d6c180c9ea1dc5723b064c93451718a462fe38))
* added additional logs ([f16986b](https://github.com/reservoirprotocol/indexer-v3/commit/f16986b686622b586ff52940ec87cea6f4875049))
* added new transfers api to support continuation ([1ae586e](https://github.com/reservoirprotocol/indexer-v3/commit/1ae586e745b811bbb6ec73690c95ffc89138b99a))
* added versioning ([e51604a](https://github.com/reservoirprotocol/indexer-v3/commit/e51604a59c6773f2b7ad69aed739dbc2c267fdf9))
* allow filtering collections api by slug ([427fd03](https://github.com/reservoirprotocol/indexer-v3/commit/427fd03e279c0b4ce2ca158abeecd97bc4b34997))
* allow large limit on attribute explore ([6e18052](https://github.com/reservoirprotocol/indexer-v3/commit/6e18052b66a98ce4c3a6830c5f0ca2a929c608e4))
* attach contract information to orders ([d526cc5](https://github.com/reservoirprotocol/indexer-v3/commit/d526cc5e6569e658fb0aa112422f3c5c80ceffec))
* better attribute filtering support on transfers and sales api ([97f13f7](https://github.com/reservoirprotocol/indexer-v3/commit/97f13f77b2fc0253647e4a1a38035fa5246aa2c4))
* better metadata indexing ([ac3c352](https://github.com/reservoirprotocol/indexer-v3/commit/ac3c352ee9d699452ff2b37037e0370a3ca89c61))
* better paging and removal of offset and limit in tokens APIs ([b1ec204](https://github.com/reservoirprotocol/indexer-v3/commit/b1ec204dda2b3974cba82d9f3069f61f0d658882))
* better support for rarible metadata syncing ([22a2f3c](https://github.com/reservoirprotocol/indexer-v3/commit/22a2f3cf00256e80aaa150cf675f95b3f4800fd4))
* cache attributes in the tokens table ([3bda8c7](https://github.com/reservoirprotocol/indexer-v3/commit/3bda8c7991cb07c29824ad3c7bdb293f079a67e7))
* cache attributes in the tokens table ([1ffa7a7](https://github.com/reservoirprotocol/indexer-v3/commit/1ffa7a7b572cbdf382a2aaa3d97b395495563794))
* compare row instead of using concat ([8c8ca18](https://github.com/reservoirprotocol/indexer-v3/commit/8c8ca1884398b247ef3eb50b70cbe7549a729881))
* created v3 sales api ([dabf412](https://github.com/reservoirprotocol/indexer-v3/commit/dabf4129ecaa185057ed807f62ea451dbf52728d))
* denormalize attributes in the token_attributes table ([00378f5](https://github.com/reservoirprotocol/indexer-v3/commit/00378f51db4e48001d27260a32feedbb84a4b95d))
* faster owners api ([e37db91](https://github.com/reservoirprotocol/indexer-v3/commit/e37db91dbde5501b1977255d4d488c674c3fc284))
* improve indexes for orders bids and asks ([f68912a](https://github.com/reservoirprotocol/indexer-v3/commit/f68912a61f8f9a2f245ea73e37aa3f2af29b2ef9))
* improved collection apis ([2692086](https://github.com/reservoirprotocol/indexer-v3/commit/2692086a1f94ef0629ee3c833acedbc7db5fe3b1))
* include sample images in the collections api ([7a3f213](https://github.com/reservoirprotocol/indexer-v3/commit/7a3f213450879ce737220b562c5283988b0bf0b3))
* index the metadata of new tokens ([37c662c](https://github.com/reservoirprotocol/indexer-v3/commit/37c662cb03c9a39719801ba0ccfdcca20f597119))
* integrate attributes api ([6217f20](https://github.com/reservoirprotocol/indexer-v3/commit/6217f209dd0840183c8505dacc6e1f66274645a7))
* integrate attributes into token details api ([3b4399e](https://github.com/reservoirprotocol/indexer-v3/commit/3b4399ee1c0702b5f5d0d03ccc7addd7eb3b0f08))
* integrate collection attributes api ([60f4513](https://github.com/reservoirprotocol/indexer-v3/commit/60f4513401136ce1211cf09c435299767d34d361))
* integrate collection filtering in transfers/sales apis ([6e875ef](https://github.com/reservoirprotocol/indexer-v3/commit/6e875ef787d7368f482beb876099e1cc3381bc08))
* integrate execute buy api ([020bc7a](https://github.com/reservoirprotocol/indexer-v3/commit/020bc7ac8c65ae91b118949a98a32b7f4542b1e1))
* integrate execute cancel api ([786eb5c](https://github.com/reservoirprotocol/indexer-v3/commit/786eb5cf7e9ff26e2f8f6d1b72287af032f336d7))
* integrate execute list api ([118e6a5](https://github.com/reservoirprotocol/indexer-v3/commit/118e6a59826181e39e3bb7a5c880512f1f07c5f0))
* integrate execute sell api ([b6192d0](https://github.com/reservoirprotocol/indexer-v3/commit/b6192d0236b206edf829f5bdac42f69097dd74d5))
* integrate filtering by attributes in the owners api ([0eb2b87](https://github.com/reservoirprotocol/indexer-v3/commit/0eb2b877f6e9cd0e3f26ce52b4b1d9323e0fa7ac))
* integrate filtering by contract or source in the orders all api ([616674c](https://github.com/reservoirprotocol/indexer-v3/commit/616674c7281e2e0672897b5a9b100e597285cceb))
* integrate orders asks and bids apis ([ecde810](https://github.com/reservoirprotocol/indexer-v3/commit/ecde810984ecd370e734540ec3d110908cb468af))
* integrate stats api ([b28ddf5](https://github.com/reservoirprotocol/indexer-v3/commit/b28ddf5fb68a09e2890b54a822fe9c4a6c5a19d3))
* integrate user positions api ([d2c28cb](https://github.com/reservoirprotocol/indexer-v3/commit/d2c28cbd8cc52516e33b29fd4e71ed1df174d7ba))
* Log api calls with api keys for reference and set some defaults when no api key/invalid key are used ([37b0870](https://github.com/reservoirprotocol/indexer-v3/commit/37b08709873346353d62d985560394cdc0eafd81))
* optimize attribute filtering ([1d8dc56](https://github.com/reservoirprotocol/indexer-v3/commit/1d8dc56fdbba2097ab028bffea1dfdd1eba28ea0))
* optional time range and sort direction for token floor ask events API ([849e5ad](https://github.com/reservoirprotocol/indexer-v3/commit/849e5ad335d0cfeec0f27ecd8a9a96f09a5809a4))
* prioritize collection sync api ([fb82929](https://github.com/reservoirprotocol/indexer-v3/commit/fb82929db39374c6121a7f77f1162061cc4537be))
* prioritize low fee sell orders ([e93a76c](https://github.com/reservoirprotocol/indexer-v3/commit/e93a76cc39ec45fc9615ce6ce1d9e0fe8a61da58))
* properly associate orders to their source ([02c5c43](https://github.com/reservoirprotocol/indexer-v3/commit/02c5c430c9fe0787c8ac0c43c01c9c416a48c1ed))
* properly integrate metadata for user positions api ([48d1780](https://github.com/reservoirprotocol/indexer-v3/commit/48d178039712fe53cc3805b82c5d2541ecc428ac))
* remove redundant fields ([86a3dda](https://github.com/reservoirprotocol/indexer-v3/commit/86a3dda5c42165c8962a5a55ca16444334d76f26))
* reorganize API into more logical product categories ([30428df](https://github.com/reservoirprotocol/indexer-v3/commit/30428df18b98a153ac296f659a62564bfc48ec19))
* support building attribute and collections bids ([1384638](https://github.com/reservoirprotocol/indexer-v3/commit/138463823af3933bf7f772ddde98a6d9baab3a0f))
* temporary log keys when posting orders in batch ([4ff07d2](https://github.com/reservoirprotocol/indexer-v3/commit/4ff07d20ce008de72a639ab3a95b421be663ee2c))
* update indexes ([696411c](https://github.com/reservoirprotocol/indexer-v3/commit/696411cb419af1fc26d843cfa7f07e2f158b88dc))
* update user tokens api to sort by top_buy_value ([541288b](https://github.com/reservoirprotocol/indexer-v3/commit/541288b7d73e4a44bd64aaded641d1a0109fbbee))
* update x-deprecated docs ([666f235](https://github.com/reservoirprotocol/indexer-v3/commit/666f2354b3732b5c3aaa9964dc0f0e147bfe4df9))
* use a sample image as the collection icon when missing ([a526bed](https://github.com/reservoirprotocol/indexer-v3/commit/a526bed11cecfa21097fe74d864b649410c658fd))
* use cached tokens attributes ([5144ab5](https://github.com/reservoirprotocol/indexer-v3/commit/5144ab55286c8ac14ec1786e64fe37dd5a596abc))
* use continuation node for pagination ([23066a5](https://github.com/reservoirprotocol/indexer-v3/commit/23066a5cbbd4094f70532f16edd52990bab39c2d))
* use denormalized attributes for filtering ([ad68c2b](https://github.com/reservoirprotocol/indexer-v3/commit/ad68c2b33a33756ec39edd52cdcde2bf640b7f9d))
* v2 sales API ([ad41ff1](https://github.com/reservoirprotocol/indexer-v3/commit/ad41ff1f9a3ea1ae611a1a285e3bd3ee09d7a3ad))
* wip ([bdfd689](https://github.com/reservoirprotocol/indexer-v3/commit/bdfd68975bf39cff74004f02625abd04ea2da426))


### Bug Fixes

* add 2 minutes timeout when indexing metadata ([9912656](https://github.com/reservoirprotocol/indexer-v3/commit/99126568a7b80465cd0bfa54a60bf6d26acfc1b3))
* add missing comma ([da5364c](https://github.com/reservoirprotocol/indexer-v3/commit/da5364c84cd4b5989cae66c353aa11cb5e6728b0))
* add missing parameters when posting to opensea ([fc7dcfb](https://github.com/reservoirprotocol/indexer-v3/commit/fc7dcfb6ce6d7c5c27fd03d6fd30beeb1f43b5b5))
* allow duplicated token metadata write jobs ([8622278](https://github.com/reservoirprotocol/indexer-v3/commit/8622278a07c318b1d509fc30754770193bc82a2a))
* asks and bids apis tweaks ([08a7518](https://github.com/reservoirprotocol/indexer-v3/commit/08a7518df5ddcda508166175b1cfc50473c0e190))
* attribute explore api should sort desc ([70767fb](https://github.com/reservoirprotocol/indexer-v3/commit/70767fbdfbe6ec146cce1b676be76dfee1130fbd))
* change hstore attributes insertion ([5ceda73](https://github.com/reservoirprotocol/indexer-v3/commit/5ceda73c648301febcee43f89a1835e157a7677c))
* change hstore attributes insertion ([d7e45a6](https://github.com/reservoirprotocol/indexer-v3/commit/d7e45a6b07e249164f68d6281e600dbf42e34b65))
* change stats query when filtering by attribute ([b13d4df](https://github.com/reservoirprotocol/indexer-v3/commit/b13d4df72cc45d8317d4f9d07d9e69feb33d0603))
* change to floorAskPrice ([c612798](https://github.com/reservoirprotocol/indexer-v3/commit/c6127981af71ac579eedda463893f43fa6995efc))
* change versions and clean up some code ([077e97f](https://github.com/reservoirprotocol/indexer-v3/commit/077e97fb5e827e5a622fc786e6ebe516cfc5b91e))
* collection entity parsing ([9d31365](https://github.com/reservoirprotocol/indexer-v3/commit/9d313655f2345d7ceb244dd0b92f54454d381b0e))
* contination bug ([#243](https://github.com/reservoirprotocol/indexer-v3/issues/243)) ([f0c5d53](https://github.com/reservoirprotocol/indexer-v3/commit/f0c5d53be623a6a9493a9491db72d6c2cb2c3b51))
* debug ([5173eab](https://github.com/reservoirprotocol/indexer-v3/commit/5173eab03c6dfb250c3c8edf22ac97c3664857e0))
* debug opensea order posting on rinkeby ([ab33d1e](https://github.com/reservoirprotocol/indexer-v3/commit/ab33d1e3065a4529c85010d28793cc931848856b))
* debug rarible full collection indexing ([956f659](https://github.com/reservoirprotocol/indexer-v3/commit/956f659ae899f6959bcaeaa236cd85b5a7fc989d))
* debugging ([c30a9a4](https://github.com/reservoirprotocol/indexer-v3/commit/c30a9a4eb64f0f7eb8a74f7a54b9adbce484f0db))
* debugging ([841ceef](https://github.com/reservoirprotocol/indexer-v3/commit/841ceef559ada0a7777a73f039196fc71b3cba25))
* debugging ([af6eccc](https://github.com/reservoirprotocol/indexer-v3/commit/af6eccc3c5ce91e8564bca8bbf9ab972cdf7a04c))
* debugging ([995fed7](https://github.com/reservoirprotocol/indexer-v3/commit/995fed7f2a6af143c8f03b35984a19a9de8bc7cd))
* default start and end timestamp of the floor ask events api in the code ([f73b033](https://github.com/reservoirprotocol/indexer-v3/commit/f73b0336ba068b1879d53e0943a5f7a523cdfdf7))
* deploy ([dc911ed](https://github.com/reservoirprotocol/indexer-v3/commit/dc911ed73b102fd784a91536cb37af5a3390d520))
* deploy ([18f4ba4](https://github.com/reservoirprotocol/indexer-v3/commit/18f4ba417ddd4e56710a4772120afd73f9c34fcb))
* deploy ([bad4757](https://github.com/reservoirprotocol/indexer-v3/commit/bad4757737e08bd81707c1cd2d0286388c5b2c22))
* deploy ([5cafdbc](https://github.com/reservoirprotocol/indexer-v3/commit/5cafdbc9c1bd6751a7d63d942ed4177c067fb732))
* deploy ([2c8b781](https://github.com/reservoirprotocol/indexer-v3/commit/2c8b78131b1dbff52a058659a831074d9bd76b08))
* do not return any values from query ([c3a2e67](https://github.com/reservoirprotocol/indexer-v3/commit/c3a2e67ea36449a85fbdc68de529f23be3ead635))
* do not return any values from query ([1bc5715](https://github.com/reservoirprotocol/indexer-v3/commit/1bc5715baeec6baf3c57c64de28d2ff30dd1fc59))
* enforce passing the collection together with the attributes ([7e262b6](https://github.com/reservoirprotocol/indexer-v3/commit/7e262b6515dbe11446fada027d44688e7327d73d))
* ensure a single worker fetches metadata ([7590473](https://github.com/reservoirprotocol/indexer-v3/commit/75904738571cdf82c70d06066e24b649998a44ff))
* explicit cast to postgres numeric type ([7fb5573](https://github.com/reservoirprotocol/indexer-v3/commit/7fb557365147f1ce079864f9d649eaae37614cfd))
* handle duplicated collection slugs ([315adb7](https://github.com/reservoirprotocol/indexer-v3/commit/315adb74620e26af0457c254fb419f76da972db5))
* handle duplicated collection slugs ([60f5331](https://github.com/reservoirprotocol/indexer-v3/commit/60f5331b46700d03dbd236272cfc1837e96d0a67))
* handle pre-approvals of common exchanges ([6dd7e48](https://github.com/reservoirprotocol/indexer-v3/commit/6dd7e4881f27c9823f04833e6dc3c47f3569d435))
* increase metadata fetch concurrency ([6aa4a29](https://github.com/reservoirprotocol/indexer-v3/commit/6aa4a29ea79edfbf8314ba28ca54cbd1636bd9fc))
* increase metadata fetch timeout ([ac677c8](https://github.com/reservoirprotocol/indexer-v3/commit/ac677c87ecd6fd47017e5b193bf6c4bafae6f5cb))
* increase payload size limit for admin metadata index api ([687f2a6](https://github.com/reservoirprotocol/indexer-v3/commit/687f2a6f465c8013caf4fddf48719d9cc9f5d27b))
* insert newly minted tokens into corresponding collection-wide token sets ([d7d29e3](https://github.com/reservoirprotocol/indexer-v3/commit/d7d29e3e2757ec034098439367c75b2cc815c6d8))
* make the owner nullable in the tokens details api ([9d3aa0e](https://github.com/reservoirprotocol/indexer-v3/commit/9d3aa0e7c6e333e13277fc19e64f3b554c282fb8))
* merge conflicts ([fe175ab](https://github.com/reservoirprotocol/indexer-v3/commit/fe175ab281e9f47bbde2597740331f253adbfec7))
* optimize get user collections api ([b77e6fa](https://github.com/reservoirprotocol/indexer-v3/commit/b77e6fa5ec9f5fc77d47ee4a6ab570a830063718))
* orders asks and bids api tweaks ([f3644a4](https://github.com/reservoirprotocol/indexer-v3/commit/f3644a4d0cf683f262105ef0d19763f87e82a079))
* proper token set top buy query ([75457ff](https://github.com/reservoirprotocol/indexer-v3/commit/75457fff8766b534eaa3e8798d16a955853458ae))
* proper wyvern payment token detection ([e80d2ec](https://github.com/reservoirprotocol/indexer-v3/commit/e80d2ec5ec6d0c70e8b7b46a06973ea5e8bfb96c))
* properly handle attribute filtering on collection attributes apis ([0e011a4](https://github.com/reservoirprotocol/indexer-v3/commit/0e011a4bc3439476a88515abbd27adef0699f92b))
* properly handle attribute filtering on collection attributes apis ([082516f](https://github.com/reservoirprotocol/indexer-v3/commit/082516ffaf3347549bc1492a39dedbdd541c27c3))
* properly handle inactive orders retrieval ([5e2a942](https://github.com/reservoirprotocol/indexer-v3/commit/5e2a94225dca225030fe1c649fada02ecbf302de))
* properly handle list token sets ([4bb8164](https://github.com/reservoirprotocol/indexer-v3/commit/4bb81646637167a696a4607778f1cc7603012ecc))
* properly handle list token sets with attributes ([4674d84](https://github.com/reservoirprotocol/indexer-v3/commit/4674d844674b535c8597c02f03f2fa3789c80fe3))
* properly handle retrieving null sources ([1187c36](https://github.com/reservoirprotocol/indexer-v3/commit/1187c36a116383b8ef57d934154f917332f4e218))
* redeploy ([6dcdfc8](https://github.com/reservoirprotocol/indexer-v3/commit/6dcdfc82b1804b90e4a0f34a0b7dfac6ebe88255))
* remove concurrency from metadata write queue ([7cfc037](https://github.com/reservoirprotocol/indexer-v3/commit/7cfc03726dcfdc6fbe224d415c72bbdf9be86d39))
* remove debug log ([2904e78](https://github.com/reservoirprotocol/indexer-v3/commit/2904e782c8a6252fda1fc360e2bd242e20d33521))
* remove debug log ([41ffb97](https://github.com/reservoirprotocol/indexer-v3/commit/41ffb977ce9ad80d1cc81d29f24296a800fd1c84))
* remove debug logs ([de32984](https://github.com/reservoirprotocol/indexer-v3/commit/de32984ee4cb53bf2ef94d9245d26b10a70871a0))
* remove initial token attributes deletion and increase concurrency ([e68a441](https://github.com/reservoirprotocol/indexer-v3/commit/e68a441c8adb3096925a79c730a542ccf064ccd3))
* remove join on tokens when fetching collections ([04fb8f8](https://github.com/reservoirprotocol/indexer-v3/commit/04fb8f81f804d9639642a423511ad3fd3e7043ed))
* remove token attributes deletion ([4556b08](https://github.com/reservoirprotocol/indexer-v3/commit/4556b08ad29094d1787f5034bcb9163e1f1703d8))
* repair build ([e6e0b56](https://github.com/reservoirprotocol/indexer-v3/commit/e6e0b56b89536497508a0c6ae2fdc013790acb88))
* revert temporary timeout increase and add improvement idea for updating expired orders ([370dfe0](https://github.com/reservoirprotocol/indexer-v3/commit/370dfe01dda87d36ccc50fa4a3c89bb28b7e7154))
* skip metadata for unknown tokens ([5fe9946](https://github.com/reservoirprotocol/indexer-v3/commit/5fe9946339de2c96841502f38faef39c3b523102))
* skip metadata write jobs with invalid data ([972afba](https://github.com/reservoirprotocol/indexer-v3/commit/972afba0f803e1cd74f0ffb2af061e1624d8518e))
* skip unknown collections ([73ea6a9](https://github.com/reservoirprotocol/indexer-v3/commit/73ea6a97ca693a6416f157ec993699ecab96af78))
* stringify all metadata keys and values before inserting to database ([9006f09](https://github.com/reservoirprotocol/indexer-v3/commit/9006f0948338a8c23f4405832cf95227f331d4bb))
* temporary internal database timeouts increase ([16e3c86](https://github.com/reservoirprotocol/indexer-v3/commit/16e3c8650f9f24403c4b16fa897b145c77a0ba07))
* temporary script for backfilling all orders' contract ([276128c](https://github.com/reservoirprotocol/indexer-v3/commit/276128cf9b70c53728faf3b31fa3d5c85eba41cb))
* testing ([6920c1d](https://github.com/reservoirprotocol/indexer-v3/commit/6920c1d7c2b094b7f524299f1e567dd4a38491f0))
* top sell value from users tokens ([5e159bd](https://github.com/reservoirprotocol/indexer-v3/commit/5e159bd8687d854d342da8e77702537796bf4a08))
* transfer continuation node ([f3a1656](https://github.com/reservoirprotocol/indexer-v3/commit/f3a1656d5299bbfc4e84bcbb8253cb17afd3c5f9))
* tweak attributes all api ([7ed8f06](https://github.com/reservoirprotocol/indexer-v3/commit/7ed8f06a41b2ef6b5b8ce8849af6be56c9b960f7))
* tweak attributes all api ([d6ed9e9](https://github.com/reservoirprotocol/indexer-v3/commit/d6ed9e9b19fc41471b0446e10d1c11665673d68b))
* tweak collection and stats apis ([bb515fe](https://github.com/reservoirprotocol/indexer-v3/commit/bb515fed45ed7a486240d29eed01bcddff12218a))
* tweak collection and stats apis ([889c775](https://github.com/reservoirprotocol/indexer-v3/commit/889c775624d0167980ddb9775557bb1a24547f4a))
* tweaks to the sales and transfers apis ([db520bc](https://github.com/reservoirprotocol/indexer-v3/commit/db520bcf0d21727c9579e5a13621f217249c37e4))
* update api response ([e61206a](https://github.com/reservoirprotocol/indexer-v3/commit/e61206a65d8c4dac5dcbedb76dede7baab1f37cb))
* update collection name ([4861d4d](https://github.com/reservoirprotocol/indexer-v3/commit/4861d4d5747661ab596995827d96106f8f3f2e5d))
* update metadata index api query ([469d4c0](https://github.com/reservoirprotocol/indexer-v3/commit/469d4c0653d3b36a2d515950e29fa0da21ef3c14))
* update migration indexes ([25aa845](https://github.com/reservoirprotocol/indexer-v3/commit/25aa845a1a7cda46ca8ced665c7a698cf5161600))
* use nulls last when sorting collections by volume ([e0b7e8c](https://github.com/reservoirprotocol/indexer-v3/commit/e0b7e8cf9ed2403d30cf0834007aac8dd78a3d2d))
* user collections response type ([b5db3ad](https://github.com/reservoirprotocol/indexer-v3/commit/b5db3ad4e320449a6574d1b0bae57e004cc5c86a))<|MERGE_RESOLUTION|>--- conflicted
+++ resolved
@@ -2,13 +2,10 @@
 
 All notable changes to this project will be documented in this file. See [standard-version](https://github.com/conventional-changelog/standard-version) for commit guidelines.
 
-<<<<<<< HEAD
-=======
 ### 5.66.9 (2022-05-17)
 
 ### 5.66.8 (2022-05-16)
 
->>>>>>> 765423b4
 ### 5.66.7 (2022-05-16)
 
 ### 5.66.6 (2022-05-16)
