--- conflicted
+++ resolved
@@ -2,8 +2,6 @@
 
 All notable changes to this project will be documented in this file. See [standard-version](https://github.com/conventional-changelog/standard-version) for commit guidelines.
 
-<<<<<<< HEAD
-=======
 ### 5.20.2 (2022-04-11)
 
 ### 5.20.1 (2022-04-11)
@@ -68,7 +66,6 @@
 
 ### 5.16.3 (2022-04-08)
 
->>>>>>> 07ec3f6b
 ### 5.16.2 (2022-04-08)
 
 ### 5.16.1 (2022-04-08)
